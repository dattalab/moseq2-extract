--- conflicted
+++ resolved
@@ -133,10 +133,6 @@
         result = runner.invoke(find_roi, [data_path, '--output-dir', out_path,
                                           '--bg-roi-depth-range', 'auto'])
 
-<<<<<<< HEAD
-        assert(result.exit_code == 0), "CLI command did not successfully complete"
-        assert len(glob.glob('data/out/*.tiff')) == 3, \
-=======
         assert(result.exit_code == 2), "CLI command did not successfully complete"
         assert len(glob.glob(output_dir+'*.tiff')) < 3, \
             "ROI files were not generated in the correct directory"
@@ -147,7 +143,6 @@
 
         assert (result.exit_code == 0), "CLI command did not successfully complete"
         assert len(glob.glob(output_dir + '*.tiff')) == 3, \
->>>>>>> c3d57ff7
             "ROI files were not generated in the correct directory"
 
         shutil.rmtree(output_dir)
