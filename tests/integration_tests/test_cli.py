import os
import cv2
import glob
import click
import shutil
import numpy as np
import ruamel.yaml as yaml
import numpy.testing as npt
from unittest import TestCase
from click.testing import CliRunner
from moseq2_extract.util import read_yaml
from moseq2_extract.cli import find_roi, extract, download_flip_file, generate_config, \
    convert_raw_to_avi, copy_slice, generate_index, aggregate_extract_results

def write_fake_movie(data_path):
    edge_size = 40
    points = np.arange(-edge_size, edge_size)
    sig1 = 10
    sig2 = 20

    kernel = np.exp(-(points ** 2.0) / (2.0 * sig1 ** 2.0))
    kernel2 = np.exp(-(points ** 2.0) / (2.0 * sig2 ** 2.0))

    kernel_full = np.outer(kernel, kernel2)
    kernel_full /= np.max(kernel_full)
    kernel_full *= 50

    fake_mouse = kernel_full
    fake_mouse[fake_mouse < 5] = 0

    tmp_image = np.ones((424, 512), dtype='int16') * 1000
    center = np.array(tmp_image.shape) // 2

    mouse_dims = np.array(fake_mouse.shape) // 2

    # put a mouse on top of a disk

    roi = cv2.getStructuringElement(cv2.MORPH_ELLIPSE, (300, 300)).astype('int16') * 300
    roi_dims = np.array(roi.shape) // 2

    tmp_image[center[0] - roi_dims[0]:center[0] + roi_dims[0],
    center[1] - roi_dims[1]:center[1] + roi_dims[1]] = \
        tmp_image[center[0] - roi_dims[0]:center[0] + roi_dims[0],
        center[1] - roi_dims[1]:center[1] + roi_dims[1]] - roi

    tmp_image[center[0] - mouse_dims[0]:center[0] + mouse_dims[0],
    center[1] - mouse_dims[1]:center[1] + mouse_dims[1]] = \
        tmp_image[center[0] - mouse_dims[0]:center[0] + mouse_dims[0],
        center[1] - mouse_dims[1]:center[1] + mouse_dims[1]] - fake_mouse

    fake_movie = np.tile(tmp_image, (20, 1, 1))
    fake_movie.tofile(data_path)


class CLITests(TestCase):

    def test_aggregate_extract_results(self):

        input_dir = 'data/'
        output_dir = 'data/aggregate_results'

        params = ['-i', input_dir,
                  '-o', output_dir]

        runner = CliRunner()
        result = runner.invoke(aggregate_extract_results, params, catch_exceptions=False)

        assert (result.exit_code == 0), "CLI command did not successfully complete"
        assert os.path.isdir(output_dir), "aggregate results directory was not created"
        assert len(os.listdir(output_dir)) == 2
        shutil.rmtree(output_dir)

    def test_generate_index(self):
        input_dir = 'data/'
        output_file = 'data/moseq2-index.yaml'

        params = ['-i', input_dir,
                  '-o', output_file]

        runner = CliRunner()
        result = runner.invoke(generate_index, params, catch_exceptions=False)

        assert (result.exit_code == 0), "CLI command did not successfully complete"
        assert os.path.isfile(output_file)
        os.remove(output_file)


    def test_extract(self):

        data_path = 'data/extract_test_depth.dat'
        config_file = 'data/config.yaml'

        config_data = read_yaml(config_file)
        config_data['flip_classifier'] = None

        with open(config_file, 'w+') as f:
            yaml.safe_dump(config_data, f)

        write_fake_movie(data_path)
        assert os.path.isfile(data_path), "fake movie was not written"

        runner = CliRunner()
        result = runner.invoke(extract, [data_path, '--output-dir', 'test_out/', '--compute-raw-scalars',
                                         '--config-file', config_file,
                                         '--use-tracking-model', True],
                               catch_exceptions=False)

        assert(result.exit_code == 0), "CLI command did not successfully complete"
        shutil.rmtree('data/test_out/')
        os.remove(data_path)


    def test_find_roi(self):

        data_path = 'data/roi_test_depth.dat'
<<<<<<< HEAD
        output_dir = 'out/'
=======
        out_path = 'out/'
        output_dir = 'data/out/'
>>>>>>> c471de4d

        write_fake_movie(data_path)

        runner = CliRunner()
        result = runner.invoke(find_roi, [data_path, '--output-dir', out_path])

        assert(result.exit_code == 0), "CLI command did not successfully complete"
        assert len(glob.glob('data/out/*.tiff')) == 3, \
            "ROI files were not generated in the correct directory"

        shutil.rmtree(output_dir)
        os.remove(data_path)

    def test_download_flip_file(self):

        data_path = 'data/config.yaml'
        out_path = 'data/flip/'

        runner = CliRunner()
        result = runner.invoke(download_flip_file, [data_path, '--output-dir', out_path], input='0\n')
        assert (result.exit_code == 0), "CLI command did not complete successfully"
        assert len(glob.glob('data/flip/*.pkl')) > 0, "Flip file was not downloaded correctly"

        shutil.rmtree(out_path)

    def test_generate_config(self):

        data_path = 'data/test_config.yaml'

        runner = CliRunner()
        result = runner.invoke(generate_config, ['--output-file', data_path])
        yaml_data = yaml.load('data/', Loader=yaml.RoundTripLoader)
        temp_p = extract.params
        params = [param for param in temp_p if type(temp_p) is click.core.Option]

        for param in params:
            npt.assert_equal(yaml_data[param.human_readable_name], param.default)

        assert(result.exit_code == 0), "CLI Command did not complete successfully"
        assert(os.path.isfile(data_path)), "Config file does not exist"
        os.remove(data_path)

    def test_convert_raw_to_avi(self):


        data_path = 'data/convert_test_depth.dat'
        outfile = data_path.replace('.dat', '.avi')

        write_fake_movie(data_path)

        assert (os.path.isfile(data_path)), "temp depth file not created"

        runner = CliRunner()
        result = runner.invoke(convert_raw_to_avi, [
                                            data_path, '-o', outfile,
                                            '-b', 1000, '--delete'])

        assert (result.exit_code == 0), "CLI command did not complete successfully"
        assert (os.path.isfile(outfile)), "avi file not created"
        assert (not os.path.exists(data_path)), "raw file was not deleted"

        write_fake_movie(data_path)

        assert (os.path.isfile(data_path)), "temp depth file not created"

        result = runner.invoke(convert_raw_to_avi, [
            data_path, '-o', outfile, '-b', 1000,
        ])

        assert (result.exit_code == 0), "CLI command did not complete successfully"
        assert (os.path.isfile(outfile)), "avi file not created"
        os.remove(data_path)
        os.remove(outfile)


    def test_copy_slice(self):

        data_path = 'data/copy_slice_test_depth.dat'

        outfile = data_path.replace('.dat', '.avi')

        write_fake_movie(data_path)

        runner = CliRunner()
        result = runner.invoke(copy_slice, [data_path, '-o', outfile,
                                            '-b', 1000, '--delete'])

        assert (os.path.isfile(outfile)), "slice was not copied correctly"
        assert (not os.path.isfile(data_path)), "input data was not deleted"
        assert (result.exit_code == 0), "CLI command did not complete successfully"
        os.remove(outfile)<|MERGE_RESOLUTION|>--- conflicted
+++ resolved
@@ -113,12 +113,7 @@
     def test_find_roi(self):
 
         data_path = 'data/roi_test_depth.dat'
-<<<<<<< HEAD
         output_dir = 'out/'
-=======
-        out_path = 'out/'
-        output_dir = 'data/out/'
->>>>>>> c471de4d
 
         write_fake_movie(data_path)
 
