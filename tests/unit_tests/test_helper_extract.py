--- conflicted
+++ resolved
@@ -76,14 +76,9 @@
             create_extract_h5(g, acquisition_metadata, config_data, status_dict, scalars_attrs, nframes,
                               roi, bground_im, first_frame, None)
 
-<<<<<<< HEAD
-            process_extract_batches(data_file, config_data, bground_im, roi, frame_batches, first_frame_idx,
-                                    str_els, output_dir, output_filename, scalars=scalars, h5_file=g)
-=======
             process_extract_batches(data_file, config_data, bground_im, roi, frame_batches,
                                     first_frame_idx, str_els, output_dir, output_filename,
                                     scalars=scalars, h5_file=g)
->>>>>>> c5c9ef34
 
         assert os.path.exists(os.path.join(output_dir, f'{output_filename}.h5'))
         os.remove(os.path.join(output_dir, f'{output_filename}.h5'))
