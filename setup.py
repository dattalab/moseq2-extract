--- conflicted
+++ resolved
@@ -43,11 +43,7 @@
     install_requires=['h5py==2.10.0', 'tqdm==4.40.0', 'scipy==1.4.1', 'numpy==1.18.3', 'click==7.0',
                       'joblib==0.15.1', 'cytoolz==0.10.1', 'matplotlib==3.1.2', 'statsmodels==0.10.2',
                       'scikit-image==0.16.2', 'scikit-learn==0.20.3', 'opencv-python==4.1.2.30',
-<<<<<<< HEAD
-                      'ruamel.yaml==0.16.5', 'ipywidgets==7.5.1', 'bokeh==2.0.2'],
-=======
                       'ruamel.yaml==0.16.5'],
->>>>>>> b852603d
     python_requires='>=3.6',
     entry_points={'console_scripts': ['moseq2-extract = moseq2_extract.cli:cli']}
 )