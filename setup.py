from setuptools import setup
# note that scikit-learn must == 0.19 since flip classifiers were trained using this version
setup(
    name='moseq2-extract',
    author='Jeff Markowitz',
    description='To boldly go where no mouse has gone before',
    version='0.02a',
    platforms=['mac', 'unix'],
<<<<<<< HEAD
    install_requires=['h5py', 'matplotlib', 'scipy>=0.19',
                      'scikit-image>=0.13', 'scikit-learn==0.19',
=======
    install_requires=['numpy', 'h5py', 'matplotlib', 'scipy>=0.19',
                      'scikit-image>=0.13', 'scikit-learn>=0.19',
>>>>>>> e58ed4ba
                      'tqdm', 'statsmodels>=0.8.0',
                      'joblib==0.11', 'opencv-python',
                      'click', 'ruamel.yaml'],
    python_requires='>=3.6',
    entry_points={'console_scripts': ['moseq2-extract = moseq2_extract.cli:cli']}
)<|MERGE_RESOLUTION|>--- conflicted
+++ resolved
@@ -6,13 +6,8 @@
     description='To boldly go where no mouse has gone before',
     version='0.02a',
     platforms=['mac', 'unix'],
-<<<<<<< HEAD
     install_requires=['h5py', 'matplotlib', 'scipy>=0.19',
                       'scikit-image>=0.13', 'scikit-learn==0.19',
-=======
-    install_requires=['numpy', 'h5py', 'matplotlib', 'scipy>=0.19',
-                      'scikit-image>=0.13', 'scikit-learn>=0.19',
->>>>>>> e58ed4ba
                       'tqdm', 'statsmodels>=0.8.0',
                       'joblib==0.11', 'opencv-python',
                       'click', 'ruamel.yaml'],
