--- conflicted
+++ resolved
@@ -4,13 +4,9 @@
 from moseq2_extract.extract.extract import extract_chunk
 from moseq2_extract.extract.proc import apply_roi, get_roi, get_bground_im_file
 from moseq2_extract.util import (load_metadata, gen_batch_sequence, load_timestamps,
-<<<<<<< HEAD
                                  select_strel, command_with_config, scalar_attributes, 
-                                 save_dict_contents_to_h5, click_param_annot)
-=======
-                                 select_strel, command_with_config, scalar_attributes,
+                                 save_dict_contents_to_h5, click_param_annot, 
                                  convert_raw_to_avi_function)
->>>>>>> 7902ab74
 import click
 import os
 import h5py
