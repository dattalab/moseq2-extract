from moseq2_extract.io.video import get_movie_info,\
    load_movie_data, write_frames_preview
from moseq2_extract.io.image import write_image, read_image
from moseq2_extract.extract.extract import extract_chunk
from moseq2_extract.extract.proc import apply_roi, get_roi, get_bground_im_file
from moseq2_extract.util import load_metadata, gen_batch_sequence, load_timestamps,\
    select_strel
import click
import os
import h5py
import tqdm
import numpy as np
import ruamel.yaml as yaml
import uuid
import pathlib
import sys
import urllib.request


# from https://stackoverflow.com/questions/46358797/
# python-click-supply-arguments-and-options-from-a-configuration-file
def CommandWithConfigFile(config_file_param_name):

    class CustomCommandClass(click.Command):

        def invoke(self, ctx):
            config_file = ctx.params[config_file_param_name]
            if config_file is not None:
                with open(config_file) as f:
                    config_data = yaml.load(f, yaml.RoundTripLoader)
                    for param, value in ctx.params.items():
                        if param in config_data:
                            ctx.params[param] = config_data[param]

            return super(CustomCommandClass, self).invoke(ctx)

    return CustomCommandClass


@click.group()
def cli():
    pass


@cli.command(name="find-roi", cls=CommandWithConfigFile('config_file'))
@click.argument('input-file', type=click.Path(exists=True))
@click.option('--bg-roi-dilate', default=(10, 10), type=(int, int), help='Size of strel to dilate roi')
@click.option('--bg-roi-shape', default='ellipse', type=str, help='Shape to use to dilate roi (ellipse or rect)')
@click.option('--bg-roi-index', default=0, type=int, help='Index of roi to use', multiple=True)
@click.option('--bg-roi-weights', default=(1, .1, 1), type=(float, float, float),
              help='ROI feature weighting (area, extent, dist)')
@click.option('--output-dir', default=None, help='Output directory')
@click.option('--use-plane-bground', default=False, type=bool, help='Use plane fit for background')
@click.option("--config-file", type=click.Path())
def find_roi(input_file, bg_roi_dilate, bg_roi_shape, bg_roi_index, bg_roi_weights,
             output_dir, use_plane_bground, config_file):

    # set up the output directory

    if type(bg_roi_index) is int:
        bg_roi_index = [bg_roi_index]

    if not output_dir:
        output_dir = os.path.join(os.path.dirname(input_file), 'proc')

    if not os.path.exists(output_dir):
        os.makedirs(output_dir)

    if os.path.exists(os.path.join(output_dir, 'bground.tiff')):
        print('Loading background...')
        bground_im = read_image(os.path.join(output_dir, 'bground.tiff'), scale=True)
    else:
        print('Getting background...')
        bground_im = get_bground_im_file(input_file)
        write_image(os.path.join(output_dir, 'bground.tiff'), bground_im, scale=True)

    first_frame = load_movie_data(input_file, 0)
    write_image(os.path.join(output_dir, 'first_frame.tiff'), first_frame, scale=True,
                scale_factor=(650, 750))

    print('Getting roi...')
    strel_dilate = select_strel(bg_roi_shape, bg_roi_dilate)

    rois, _, _, _, _, _ = get_roi(bground_im, strel_dilate=strel_dilate,
                                  weights=bg_roi_weights)
    for idx in bg_roi_index:
        roi_filename = 'roi_{:02d}.tiff'.format(idx)
        write_image(os.path.join(output_dir, roi_filename),
                    rois[idx], scale=True, dtype='uint8')


@cli.command(name="extract", cls=CommandWithConfigFile('config_file'))
@click.argument('input-file', type=click.Path(exists=True, resolve_path=True), help='depth.dat file location for extraction')
@click.option('--crop-size', '-c', default=(80, 80), type=(int, int), help='Width and height of cropped mouse image')
@click.option('--bg-roi-dilate', default=(10, 10), type=(int, int), help='Size of the mask dilation (to include environment walls)')
@click.option('--bg-roi-shape', default='ellipse', type=str, help='Shape to use for the mask dilation (ellipse or rect)')
@click.option('--bg-roi-index', default=0, type=int, help='Index of which background mask(s) to use', multiple=True)
@click.option('--bg-roi-weights', default=(1, .1, 1), type=(float, float, float),
              help='Feature weighting (area, extent, dist) of the background mask')
@click.option('--min-height', default=10, type=int, help='Min mouse height from floor (mm)')
@click.option('--max-height', default=100, type=int, help='Max mouse height from floor (mm)')
@click.option('--fps', default=30, type=int, help='Frame rate of camera')
@click.option('--flip-classifier', default=None, help='Location of the flip classifier used to properly orient the mouse (.pkl file)')
@click.option('--use-tracking-model', default=False, type=bool, help='Use an expectation-maximization style model to aid mouse tracking. Useful for data with cables')
@click.option('--cable-filter-iters', default=0, type=int, help="Number of cable filter iterations")
@click.option('--cable-filter-shape', default='rectangle', type=str, help="Cable filter shape (rectangle or ellipse)")
@click.option('--cable-filter-size', default=(5, 5), type=(int, int), help="Cable filter size (in pixels)")
@click.option('--tail-filter-iters', default=1, type=int, help="Number of tail filter iterations")
@click.option('--tail-filter-size', default=(9, 9), type=(int, int), help='Tail filter size')
@click.option('--tail-filter-shape', default='ellipse', type=str, help='Tail filter shape')
@click.option('--spatial-filter-size', default=(3,), type=tuple, help='Space prefilter kernel for a median filter')
@click.option('--temporal-filter-size', default=(), type=tuple, help='Time prefilter kernel')
@click.option('--chunk-size', default=1000, type=int, help='Number of frames for each processing iteration')
@click.option('--chunk-overlap', default=0, type=int, help='Frames overlapped in each chunk. Useful for cable tracking')
@click.option('--output-dir', default=None, help='Output directory to save the results h5 file')
@click.option('--write-movie', default=True, type=bool, help='Write a results output movie including an extracted mouse')
@click.option('--use-plane-bground', is_flag=True, help='Use a plane fit for the background. Useful for mice that don\'t move much')
@click.option("--config-file", type=click.Path())
def extract(input_file, crop_size, bg_roi_dilate, bg_roi_shape, bg_roi_index, bg_roi_weights,
            min_height, max_height, fps, flip_classifier, use_tracking_model, cable_filter_iters,
            cable_filter_shape, cable_filter_size, tail_filter_iters, tail_filter_size,
            tail_filter_shape, prefilter_space, prefilter_time, chunk_size, chunk_overlap,
            output_dir, write_movie, use_plane_bground, config_file):

    # get the basic metadata

    # if we pass in multiple roi indices, recurse and process each roi
    # if len(bg_roi_index) > 1:
    #     for roi in bg_roi_index:
    #         extract(bg_roi_index=roi, **locals())
    #     return None

    status_dict = {
        'parameters': locals(),
        'complete': False,
        'skip': False,
        'uuid': str(uuid.uuid4())
    }

    np.seterr(invalid='raise')

    video_metadata = get_movie_info(input_file)
    nframes = video_metadata['nframes']
    extraction_metadata = load_metadata(os.path.join(os.path.dirname(input_file), 'metadata.json'))
    timestamps = load_timestamps(os.path.join(os.path.dirname(input_file), 'depth_ts.txt'), col=0)

    scalars = ['centroid_x', 'centroid_y', 'angle', 'width',
               'length', 'height_ave', 'velocity_mag',
               'velocity_theta', 'area', 'velocity_mag_3d']

    frame_batches = list(gen_batch_sequence(nframes, chunk_size, chunk_overlap))

    # set up the output directory

    if output_dir is None:
        output_dir = os.path.join(os.path.dirname(input_file), 'proc')
    else:
        output_dir = os.path.join(os.path.dirname(input_file), output_dir)

    if not os.path.exists(output_dir):
        os.makedirs(output_dir)

    output_filename = 'results_{:02d}'.format(bg_roi_index)
    status_filename = os.path.join(output_dir, '{}.yaml'.format(output_filename))

    if os.path.exists(status_filename):
        raise RuntimeError("Already found a status file in {}, delete and try again".format(status_filename))

    with open(status_filename, 'w') as f:
        yaml.dump(status_dict, f)

    # get the background and roi, which will be used across all batches

    if os.path.exists(os.path.join(output_dir, 'bground.tiff')):
        print('Loading background...')
        bground_im = read_image(os.path.join(output_dir, 'bground.tiff'), scale=True)
    else:
        print('Getting background...')
        bground_im = get_bground_im_file(input_file)
        if not use_plane_bground:
            write_image(os.path.join(output_dir, 'bground.tiff'), bground_im, scale=True)

    first_frame = load_movie_data(input_file, 0)
    write_image(os.path.join(output_dir, 'first_frame.tiff'), first_frame, scale=True,
                scale_factor=(650, 750))

    roi_filename = 'roi_{:02d}.tiff'.format(bg_roi_index)

    strel_dilate = select_strel(bg_roi_shape, bg_roi_dilate)
    strel_tail = select_strel(tail_filter_shape, tail_filter_size)
    strel_min = select_strel(cable_filter_shape, cable_filter_size)

    if os.path.exists(os.path.join(output_dir, roi_filename)):
        print('Loading ROI...')
        roi = read_image(os.path.join(output_dir, roi_filename), scale=True) > 0
    else:
        print('Getting roi...')
        rois, plane, _, _, _, _ = get_roi(bground_im, strel_dilate=strel_dilate,
                                          weights=bg_roi_weights)

        if use_plane_bground:
            print('Using plane fit for background...')
            xx, yy = np.meshgrid(np.arange(bground_im.shape[1]), np.arange(bground_im.shape[0]))
            coords = np.vstack((xx.ravel(), yy.ravel()))
            plane_im = (np.dot(coords.T, plane[:2]) + plane[3]) / -plane[2]
            plane_im = plane_im.reshape(bground_im.shape)
            write_image(os.path.join(output_dir, 'bground.tiff'), plane_im, scale=True)
            bground_im = plane_im

        roi = rois[bg_roi_index]
        write_image(os.path.join(output_dir, roi_filename),
                    roi, scale=True, dtype='uint8')

    # farm out the batches and write to an hdf5 file

    with h5py.File(os.path.join(output_dir, '{}.h5'.format(output_filename)), 'w') as f:
        for i in range(len(scalars)):
            f.create_dataset('scalars/{}'.format(scalars[i]), (nframes,), 'float32', compression='gzip')

        f.create_dataset('metadata/timestamps', compression='gzip', data=timestamps)
        f.create_dataset('frames', (nframes, crop_size[0], crop_size[1]), 'i1', compression='gzip')

        for key, value in extraction_metadata.items():
            f.create_dataset('metadata/extraction/{}'.format(key), data=value)

        video_pipe = None

        for i, frame_range in enumerate(tqdm.tqdm(frame_batches, desc='Processing batches')):
            raw_frames = load_movie_data(input_file, frame_range)
            raw_frames = bground_im-raw_frames
            raw_frames[np.logical_or(raw_frames < min_height, raw_frames > max_height)] = 0
            raw_frames = raw_frames.astype('uint8')
            raw_frames = apply_roi(raw_frames, roi)

            results = extract_chunk(raw_frames,
                                    use_em_tracker=use_tracking_model,
                                    strel_tail=strel_tail,
                                    strel_min=strel_min,
                                    iters_tail=tail_filter_iters,
                                    iters_min=cable_filter_iters,
                                    prefilter_space=prefilter_space,
                                    prefilter_time=prefilter_time,
                                    min_height=min_height,
                                    max_height=max_height,
                                    flip_classifier=flip_classifier,
                                    crop_size=crop_size)

            # if desired, write out a movie

            # todo: cut out first part of overhang

            if i > 0:
                offset = chunk_overlap
            else:
                offset = 0

            frame_range = frame_range[offset:]

            for scalar in scalars:
                f['scalars/{}'.format(scalar)][frame_range] = results['scalars'][scalar][offset:, ...]
            f['frames'][frame_range] = results['depth_frames'][offset:, ...]

            nframes, rows, cols = raw_frames[offset:, ...].shape
            output_movie = np.zeros((nframes, rows+crop_size[0], cols+crop_size[1]), 'uint16')
            output_movie[:, :crop_size[0], :crop_size[1]] = results['depth_frames'][offset:, ...]
            output_movie[:, crop_size[0]:, crop_size[1]:] = raw_frames[offset:, ...]

            video_pipe = write_frames_preview(
                os.path.join(output_dir, '{}.mp4'.format(output_filename)), output_movie,
                pipe=video_pipe, close_pipe=False)

        if video_pipe:
            video_pipe.stdin.close()
            video_pipe.wait()

    status_dict['complete'] = True

    with open(status_filename, 'w') as f:
        yaml.dump(status_dict, f)

    print('\n')


@cli.command(name="download-flip-file")
@click.option('--output-dir', type=click.Path(),
              default=os.path.join(pathlib.Path.home(), 'moseq2'), help="Temp storage")
def download_flip_file(output_dir):

    # TODO: more flip files!!!!
    flip_files = {
        'large mice with fibers':
            "https://storage.googleapis.com/flip-classifiers/flip_classifier_k2_largemicewithfiber.pkl"
    }

    key_list = list(flip_files.keys())
    for idx, (k, v) in enumerate(flip_files.items()):
        print('[{}] {} ---> {}'.format(idx, k, v))

    selection = None

    while selection is None:
        selection = click.prompt('Enter a selection', type=int)
        if selection > len(flip_files.keys()):
            selection = None

    if not os.path.exists(output_dir):
        os.makedirs(output_dir)

    selection = flip_files[key_list[selection]]

    output_filename = os.path.join(output_dir, os.path.basename(selection))
    urllib.request.urlretrieve(selection, output_filename)
    print('Successfully downloaded flip file to {}'.format(output_filename))
    print('Be sure to supply this as your flip-file during extraction')


@cli.command(name="make-default-config")
def make_default_config():
    objs = extract.params
    params = {tmp.name: tmp.default for tmp in objs if not tmp.required}
<<<<<<< HEAD
    yaml.dump(params, sys.stdout)


@cli.command(name="extract-batch")
@click.option('--input-dir', '-i', type=click.Path(), default=os.getcwd(), help='Directory to find h5 files')
@click.option('--config-file', '-c', type=click.Path(), help="Path to configuration file")
@click.option('--cluster-type', type=click.Choice(['slurm']), default='slurm', help='Cluster type')
@click.option('--temp-storage', type=click.Path(),
              default=os.path.join(pathlib.Path.home(), 'moseq2'), help="Temp storage")
@click.option('--ncpus', type=int, default=4, help="Number of CPUs")
@click.option('--mem', type=int, default=5000, help="RAM in MB")
@click.option('--wall-time', type=str, default='3:00:00', help="Wall time")
@click.option('--partition', type=str, default='short', help="Partition name")
@click.option('--prefix', type=str, default='source activate moseq2', help="Command to run before extract")
def extract_batch(input_dir, config_file, cluster_type, temp_storage,
                  ncpus, mem, wall_time, partition, prefix):
    # find directories with .dat files that either have incomplete or no extractions

    to_extract = recursive_find_unextracted_dirs(input_dir)
    objs = extract.params
    params = {tmp.name: tmp.default for tmp in objs if not tmp.required}
    param_names = list(params.keys())

    if config_file is not None and not os.path.exists(config_file):
        raise IOError('Config file {} does not exist'.format(config_file))
    elif config_file is not None:
        with open(config_file, 'r') as f:
            config = yaml.load(f, Loader=yaml.Loader)
            for k, v in config.items():
                if k in param_names:
                    params[k] = v

    if type(params['bg_roi_index']) is int:
        params['bg_roi_index'] = [params['bg_roi_index']]

    if not os.path.exists(temp_storage):
        os.makedirs(temp_storage)

    suffix = '_{:%Y-%m-%d_%H-%M-%S}'.format(datetime.datetime.now())

    config_store = os.path.join(temp_storage, 'job_config{}.yaml'.format(suffix))
    with open(config_store, 'w') as f:
        yaml.dump(params, f)

    if cluster_type == 'slurm':

        for ext in to_extract:

            base_command = 'sbatch -n {:d} --mem={:d}M -p {} -t {} --wrap "'\
                .format(ncpus, mem, partition, wall_time)
            if prefix is not None:
                base_command += '{}; '.format(prefix)

            if len(params['bg_roi_index']) > 1:
                base_command += 'moseq2 find-roi --config-file {} {}; '.format(config_store, ext)

            for roi in params['bg_roi_index']:
                roi_config = deepcopy(params)
                roi_config['bg_roi_index'] = roi
                roi_config_store = os.path.join(temp_storage, 'job_config{}_roi{:d}.yaml'.format(suffix, roi))
                with open(roi_config_store, 'w') as f:
                    yaml.dump(roi_config, f)

                base_command += 'moseq2 extract --config-file {} --roi-index {:d} {}; '\
                    .format(roi_config_store, roi, ext)

            base_command += '"'
            print(base_command)

    else:
        raise NotImplementedError('Other cluster types not supported')
=======
    yaml.dump(params, sys.stdout, Dumper=yaml.RoundTripDumper)
>>>>>>> 9c8ecf17


if __name__ == '__main__':
    cli()<|MERGE_RESOLUTION|>--- conflicted
+++ resolved
@@ -318,81 +318,7 @@
 def make_default_config():
     objs = extract.params
     params = {tmp.name: tmp.default for tmp in objs if not tmp.required}
-<<<<<<< HEAD
-    yaml.dump(params, sys.stdout)
-
-
-@cli.command(name="extract-batch")
-@click.option('--input-dir', '-i', type=click.Path(), default=os.getcwd(), help='Directory to find h5 files')
-@click.option('--config-file', '-c', type=click.Path(), help="Path to configuration file")
-@click.option('--cluster-type', type=click.Choice(['slurm']), default='slurm', help='Cluster type')
-@click.option('--temp-storage', type=click.Path(),
-              default=os.path.join(pathlib.Path.home(), 'moseq2'), help="Temp storage")
-@click.option('--ncpus', type=int, default=4, help="Number of CPUs")
-@click.option('--mem', type=int, default=5000, help="RAM in MB")
-@click.option('--wall-time', type=str, default='3:00:00', help="Wall time")
-@click.option('--partition', type=str, default='short', help="Partition name")
-@click.option('--prefix', type=str, default='source activate moseq2', help="Command to run before extract")
-def extract_batch(input_dir, config_file, cluster_type, temp_storage,
-                  ncpus, mem, wall_time, partition, prefix):
-    # find directories with .dat files that either have incomplete or no extractions
-
-    to_extract = recursive_find_unextracted_dirs(input_dir)
-    objs = extract.params
-    params = {tmp.name: tmp.default for tmp in objs if not tmp.required}
-    param_names = list(params.keys())
-
-    if config_file is not None and not os.path.exists(config_file):
-        raise IOError('Config file {} does not exist'.format(config_file))
-    elif config_file is not None:
-        with open(config_file, 'r') as f:
-            config = yaml.load(f, Loader=yaml.Loader)
-            for k, v in config.items():
-                if k in param_names:
-                    params[k] = v
-
-    if type(params['bg_roi_index']) is int:
-        params['bg_roi_index'] = [params['bg_roi_index']]
-
-    if not os.path.exists(temp_storage):
-        os.makedirs(temp_storage)
-
-    suffix = '_{:%Y-%m-%d_%H-%M-%S}'.format(datetime.datetime.now())
-
-    config_store = os.path.join(temp_storage, 'job_config{}.yaml'.format(suffix))
-    with open(config_store, 'w') as f:
-        yaml.dump(params, f)
-
-    if cluster_type == 'slurm':
-
-        for ext in to_extract:
-
-            base_command = 'sbatch -n {:d} --mem={:d}M -p {} -t {} --wrap "'\
-                .format(ncpus, mem, partition, wall_time)
-            if prefix is not None:
-                base_command += '{}; '.format(prefix)
-
-            if len(params['bg_roi_index']) > 1:
-                base_command += 'moseq2 find-roi --config-file {} {}; '.format(config_store, ext)
-
-            for roi in params['bg_roi_index']:
-                roi_config = deepcopy(params)
-                roi_config['bg_roi_index'] = roi
-                roi_config_store = os.path.join(temp_storage, 'job_config{}_roi{:d}.yaml'.format(suffix, roi))
-                with open(roi_config_store, 'w') as f:
-                    yaml.dump(roi_config, f)
-
-                base_command += 'moseq2 extract --config-file {} --roi-index {:d} {}; '\
-                    .format(roi_config_store, roi, ext)
-
-            base_command += '"'
-            print(base_command)
-
-    else:
-        raise NotImplementedError('Other cluster types not supported')
-=======
     yaml.dump(params, sys.stdout, Dumper=yaml.RoundTripDumper)
->>>>>>> 9c8ecf17
 
 
 if __name__ == '__main__':
