--- conflicted
+++ resolved
@@ -57,13 +57,8 @@
                             help='ROI feature weighting (area, extent, dist)')(function)
     function = click.option('--camera-type', default='auto', type=click.Choice(["auto", "kinect", "azure", "realsense", "manual"]),
                             help='Helper parameter: auto-sets bg-roi-weights to precomputed values for different camera types. \
-<<<<<<< HEAD
                              Possible types: ["auto", "kinect", "azure", "realsense", "manual"]')(function)
     function = click.option('--bg-roi-depth-range', default='auto',
-=======
-                             Possible types: ["kinect", "azure", "realsense"]')(function)
-    function = click.option('--bg-roi-depth-range', default=(650, 750), type=(float, float),
->>>>>>> 6ec9c9d7
                             help='Range to search for floor of arena (in mm)')(function)
     function = click.option('--autoset-depth-range', is_flag=True, help='Flag to automatically compute depth range')(function)
     function = click.option('--bg-roi-gradient-filter', default=False, type=bool,
@@ -73,10 +68,10 @@
     function = click.option('--bg-roi-gradient-kernel', default=7, type=int,
                             help='Kernel size for Sobel gradient filtering')(function)
     function = click.option('--bg-roi-fill-holes', default=True, type=bool, help='Fill holes in ROI')(function)
-    # function = click.option('--bg-sort-roi-by-position', default=False, type=bool,
-    #                         help='Sort ROIs by position')(function)
-    # function = click.option('--bg-sort-roi-by-position-max-rois', default=2, type=int,
-                            # help='Max original ROIs to sort by position')(function)
+    function = click.option('--bg-sort-roi-by-position', default=False, type=bool,
+                             help='Sort ROIs by position')(function)
+    function = click.option('--bg-sort-roi-by-position-max-rois', default=2, type=int,
+                            help='Max original ROIs to sort by position')(function)
     function = click.option('--dilate-iterations', default=1, type=int,
                             help='Number of dilation iterations to increase bucket floor size.')(function)
     function = click.option('--bg-roi-erode', default=(1, 1), type=(int, int),
