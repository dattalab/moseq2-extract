from moseq2_extract.io.video import get_movie_info,\
    load_movie_data, write_frames_preview
from moseq2_extract.io.image import write_image, read_image
from moseq2_extract.extract.extract import extract_chunk
from moseq2_extract.extract.proc import apply_roi, get_roi, get_bground_im_file
from moseq2_extract.util import load_metadata, gen_batch_sequence, load_timestamps,\
    select_strel, command_with_config, scalar_attributes
import click
import os
import h5py
import tqdm
import numpy as np
import ruamel.yaml as yaml
import uuid
import pathlib
import urllib.request
from copy import deepcopy


orig_init = click.core.Option.__init__


def new_init(self, *args, **kwargs):
    orig_init(self, *args, **kwargs)
    self.show_default = True


click.core.Option.__init__ = new_init


@click.group()
def cli():
    pass


@cli.command(name="find-roi", cls=command_with_config('config_file'))
@click.argument('input-file', type=click.Path(exists=True))
@click.option('--bg-roi-dilate', default=(10, 10), type=(int, int), help='Size of strel to dilate roi')
@click.option('--bg-roi-shape', default='ellipse', type=str, help='Shape to use to dilate roi (ellipse or rect)')
@click.option('--bg-roi-index', default=[0], type=int, help='Index of roi to use', multiple=True)
@click.option('--bg-roi-weights', default=(1, .1, 1), type=(float, float, float), help='ROI feature weighting (area, extent, dist)')
@click.option('--bg-roi-depth-range', default=(650, 750), type=(float, float), help='Range to search for floor of arena (in mm)')
@click.option('--output-dir', default=None, help='Output directory')
@click.option('--use-plane-bground', default=False, type=bool, help='Use plane fit for background')
@click.option("--config-file", type=click.Path())
def find_roi(input_file, bg_roi_dilate, bg_roi_shape, bg_roi_index, bg_roi_weights, bg_roi_depth_range,
             output_dir, use_plane_bground, config_file):

    # set up the output directory

    if type(bg_roi_index) is int:
        bg_roi_index = [bg_roi_index]

    if not output_dir:
        output_dir = os.path.join(os.path.dirname(input_file), 'proc')

    if not os.path.exists(output_dir):
        os.makedirs(output_dir)

    if os.path.exists(os.path.join(output_dir, 'bground.tiff')):
        print('Loading background...')
        bground_im = read_image(os.path.join(output_dir, 'bground.tiff'), scale=True)
    else:
        print('Getting background...')
        bground_im = get_bground_im_file(input_file)
        write_image(os.path.join(output_dir, 'bground.tiff'), bground_im, scale=True)

    first_frame = load_movie_data(input_file, 0)
    write_image(os.path.join(output_dir, 'first_frame.tiff'), first_frame, scale=True,
                scale_factor=bg_roi_depth_range)

    print('Getting roi...')
    strel_dilate = select_strel(bg_roi_shape, bg_roi_dilate)

<<<<<<< HEAD
    rois, _, _, _, _, _ = get_roi(bground_im, strel_dilate=strel_dilate,
                                  weights=bg_roi_weights)

    bg_roi_index = [idx for idx in bg_roi_index if idx in range(len(rois))]
=======
    rois, _, _, _, _, _ = get_roi(bground_im,
                                  strel_dilate=strel_dilate,
                                  weights=bg_roi_weights,
                                  depth_range=bg_roi_depth_range)
>>>>>>> a07583f9
    for idx in bg_roi_index:
        roi_filename = 'roi_{:02d}.tiff'.format(idx)
        write_image(os.path.join(output_dir, roi_filename),
                    rois[idx], scale=True, dtype='uint8')


@cli.command(name="extract", cls=command_with_config('config_file'))
@click.argument('input-file', type=click.Path(exists=True, resolve_path=True))
@click.option('--crop-size', '-c', default=(80, 80), type=(int, int), help='Width and height of cropped mouse image')
@click.option('--bg-roi-dilate', default=(10, 10), type=(int, int), help='Size of the mask dilation (to include environment walls)')
@click.option('--bg-roi-shape', default='ellipse', type=str, help='Shape to use for the mask dilation (ellipse or rect)')
@click.option('--bg-roi-index', default=0, type=int, help='Index of which background mask(s) to use')
@click.option('--bg-roi-weights', default=(1, .1, 1), type=(float, float, float), help='Feature weighting (area, extent, dist) of the background mask')
@click.option('--bg-roi-depth-range', default=(650, 750), type=(float, float), help='Range to search for floor of arena (in mm)')
@click.option('--min-height', default=10, type=int, help='Min mouse height from floor (mm)')
@click.option('--max-height', default=100, type=int, help='Max mouse height from floor (mm)')
@click.option('--fps', default=30, type=int, help='Frame rate of camera')
@click.option('--flip-classifier', default=None, help='Location of the flip classifier used to properly orient the mouse (.pkl file)')
@click.option('--flip-classifier-smoothing', default=51, type=int, help='Number of frames to smooth flip classifier probabilities')
@click.option('--use-tracking-model', default=False, type=bool, help='Use an expectation-maximization style model to aid mouse tracking. Useful for data with cables')
@click.option('--tracking-model-ll-threshold', default=-100, type=float, help="Threshold on log-likelihood for pixels to use for update during tracking")
@click.option('--tracking-model-mask-threshold', default=-16, type=float, help="Threshold on log-likelihood to include pixels for centroid and angle calculation")
@click.option('--tracking-model-ll-clip', default=-100, type=float, help="Clip log-likelihoods below this value")
@click.option('--tracking-model-segment', default=True, type=bool, help="Segment likelihood mask from tracking model")
@click.option('--cable-filter-iters', default=0, type=int, help="Number of cable filter iterations")
@click.option('--cable-filter-shape', default='rectangle', type=str, help="Cable filter shape (rectangle or ellipse)")
@click.option('--cable-filter-size', default=(5, 5), type=(int, int), help="Cable filter size (in pixels)")
@click.option('--tail-filter-iters', default=1, type=int, help="Number of tail filter iterations")
@click.option('--tail-filter-size', default=(9, 9), type=(int, int), help='Tail filter size')
@click.option('--tail-filter-shape', default='ellipse', type=str, help='Tail filter shape')
@click.option('--spatial-filter-size', '-s', default=[3], type=int, help='Space prefilter kernel (median filter, must be odd)', multiple=True)
@click.option('--temporal-filter-size', '-t', default=[0], type=int, help='Time prefilter kernel (median filter, must be odd)', multiple=True)
@click.option('--chunk-size', default=1000, type=int, help='Number of frames for each processing iteration')
@click.option('--chunk-overlap', default=0, type=int, help='Frames overlapped in each chunk. Useful for cable tracking')
@click.option('--output-dir', default=None, help='Output directory to save the results h5 file')
@click.option('--write-movie', default=True, type=bool, help='Write a results output movie including an extracted mouse')
@click.option('--use-plane-bground', is_flag=True, help='Use a plane fit for the background. Useful for mice that don\'t move much')
@click.option('--frame-dtype', default='uint8', type=click.Choice(['uint8', 'uint16']), help='Data type for processed frames')
@click.option("--config-file", type=click.Path())
def extract(input_file, crop_size, bg_roi_dilate, bg_roi_shape, bg_roi_index, bg_roi_weights, bg_roi_depth_range,
            min_height, max_height, fps, flip_classifier, flip_classifier_smoothing,
            use_tracking_model, tracking_model_ll_threshold, tracking_model_mask_threshold,
            tracking_model_ll_clip, tracking_model_segment, cable_filter_iters, cable_filter_shape,
            cable_filter_size, tail_filter_iters, tail_filter_size, tail_filter_shape, spatial_filter_size,
            temporal_filter_size, chunk_size, chunk_overlap, output_dir, write_movie, use_plane_bground,
            frame_dtype, config_file):

    # get the basic metadata

    # if we pass in multiple roi indices, recurse and process each roi
    # if len(bg_roi_index) > 1:
    #     for roi in bg_roi_index:
    #         extract(bg_roi_index=roi, **locals())
    #     return None

    status_dict = {
        'parameters': deepcopy(locals()),
        'complete': False,
        'skip': False,
        'uuid': str(uuid.uuid4()),
        'metadata': ''
    }

    np.seterr(invalid='raise')

    video_metadata = get_movie_info(input_file)
    nframes = video_metadata['nframes']

    metadata_path = os.path.join(os.path.dirname(input_file), 'metadata.json')
    timestamp_path = os.path.join(os.path.dirname(input_file), 'depth_ts.txt')

    if os.path.exists(metadata_path):
        extraction_metadata = load_metadata(metadata_path)
        status_dict['metadata'] = extraction_metadata
    else:
        extraction_metadata = {}

    if os.path.exists(timestamp_path):
        timestamps = load_timestamps(timestamp_path, col=0)
    else:
        timestamps = None

    scalars_attrs = scalar_attributes()
    scalars = list(scalars_attrs.keys())

    frame_batches = list(gen_batch_sequence(nframes, chunk_size, chunk_overlap))

    # set up the output directory

    if output_dir is None:
        output_dir = os.path.join(os.path.dirname(input_file), 'proc')
    else:
        output_dir = os.path.join(os.path.dirname(input_file), output_dir)

    if not os.path.exists(output_dir):
        os.makedirs(output_dir)

    output_filename = 'results_{:02d}'.format(bg_roi_index)
    status_filename = os.path.join(output_dir, '{}.yaml'.format(output_filename))

    if os.path.exists(status_filename):
        raise RuntimeError("Already found a status file in {}, delete and try again".format(status_filename))

    with open(status_filename, 'w') as f:
        yaml.dump(status_dict, f, Dumper=yaml.RoundTripDumper)

    # get the background and roi, which will be used across all batches

    if os.path.exists(os.path.join(output_dir, 'bground.tiff')):
        print('Loading background...')
        bground_im = read_image(os.path.join(output_dir, 'bground.tiff'), scale=True)
    else:
        print('Getting background...')
        bground_im = get_bground_im_file(input_file)
        if not use_plane_bground:
            write_image(os.path.join(output_dir, 'bground.tiff'), bground_im, scale=True)

    first_frame = load_movie_data(input_file, 0)
    write_image(os.path.join(output_dir, 'first_frame.tiff'), first_frame, scale=True,
                scale_factor=bg_roi_depth_range)

    roi_filename = 'roi_{:02d}.tiff'.format(bg_roi_index)

    strel_dilate = select_strel(bg_roi_shape, bg_roi_dilate)
    strel_tail = select_strel(tail_filter_shape, tail_filter_size)
    strel_min = select_strel(cable_filter_shape, cable_filter_size)

    if os.path.exists(os.path.join(output_dir, roi_filename)):
        print('Loading ROI...')
        roi = read_image(os.path.join(output_dir, roi_filename), scale=True) > 0
    else:
        print('Getting roi...')
        rois, plane, _, _, _, _ = get_roi(bground_im,
                                          strel_dilate=strel_dilate,
                                          weights=bg_roi_weights,
                                          depth_range=bg_roi_depth_range)

        if use_plane_bground:
            print('Using plane fit for background...')
            xx, yy = np.meshgrid(np.arange(bground_im.shape[1]), np.arange(bground_im.shape[0]))
            coords = np.vstack((xx.ravel(), yy.ravel()))
            plane_im = (np.dot(coords.T, plane[:2]) + plane[3]) / -plane[2]
            plane_im = plane_im.reshape(bground_im.shape)
            write_image(os.path.join(output_dir, 'bground.tiff'), plane_im, scale=True)
            bground_im = plane_im

        roi = rois[bg_roi_index]
        write_image(os.path.join(output_dir, roi_filename),
                    roi, scale=True, dtype='uint8')

    true_depth = np.median(bground_im[roi > 0])
    print('Detected true depth: {}'.format(true_depth))

    # farm out the batches and write to an hdf5 file

    with h5py.File(os.path.join(output_dir, '{}.h5'.format(output_filename)), 'w') as f:
        f.create_dataset('metadata/uuid', data=status_dict['uuid'])
        for scalar in scalars:
            f.create_dataset('scalars/{}'.format(scalar), (nframes,), 'float32', compression='gzip')
            f['scalars/{}'.format(scalar)].attrs['description'] = scalars_attrs[scalar]

        if timestamps is not None:
            f.create_dataset('metadata/timestamps', compression='gzip', data=timestamps)
        f.create_dataset('frames', (nframes, crop_size[0], crop_size[1]), frame_dtype, compression='gzip')
        f['frames'].attrs['description'] = '3D Numpy array of depth frames (nframes x w x h, in mm)'

        if use_tracking_model:
            f.create_dataset('frames_mask', (nframes, crop_size[0], crop_size[1]), 'float32', compression='gzip')
            f['frames_mask'].attrs['description'] = 'Log-likelihood values from the tracking model (nframes x w x h)'
        else:
            f.create_dataset('frames_mask', (nframes, crop_size[0], crop_size[1]), 'bool', compression='gzip')
            f['frames_mask'].attrs['description'] = 'Boolean mask, false=not mouse, true=mouse'

        if flip_classifier is not None:
            f.create_dataset('metadata/flips', (nframes, ), 'bool', compression='gzip')
            f['metadata/flips'].attrs['description'] = 'Output from flip classifier, false=no flip, true=flip'

        # if use_tracking_model:
        #     f.create_dataset('frames_ll', (nframes, crop_size[0], crop_size[1]),
        #                      'float32', compression='gzip')

        for key, value in extraction_metadata.items():

            if type(value) is list and len(value) > 0 and type(value[0]) is str:
                value = [n.encode('utf8') for n in value]

            f.create_dataset('metadata/extraction/{}'.format(key), data=value)

        video_pipe = None
        tracking_init_mean = None
        tracking_init_cov = None

        for i, frame_range in enumerate(tqdm.tqdm(frame_batches, desc='Processing batches')):
            raw_frames = load_movie_data(input_file, frame_range)
            raw_frames = bground_im-raw_frames
            # raw_frames[np.logical_or(raw_frames < min_height, raw_frames > max_height)] = 0
            raw_frames[raw_frames < min_height] = 0
            raw_frames[raw_frames > max_height] = max_height
            raw_frames = raw_frames.astype(frame_dtype)
            raw_frames = apply_roi(raw_frames, roi)

            results = extract_chunk(raw_frames,
                                    use_em_tracker=use_tracking_model,
                                    strel_tail=strel_tail,
                                    strel_min=strel_min,
                                    iters_tail=tail_filter_iters,
                                    iters_min=cable_filter_iters,
                                    prefilter_space=spatial_filter_size,
                                    prefilter_time=temporal_filter_size,
                                    min_height=min_height,
                                    max_height=max_height,
                                    flip_classifier=flip_classifier,
                                    flip_smoothing=flip_classifier_smoothing,
                                    crop_size=crop_size,
                                    frame_dtype=frame_dtype,
                                    mask_threshold=tracking_model_mask_threshold,
                                    tracking_ll_threshold=tracking_model_ll_threshold,
                                    tracking_segment=tracking_model_segment,
                                    tracking_init_mean=tracking_init_mean,
                                    tracking_init_cov=tracking_init_cov,
                                    true_depth=true_depth)

            # if desired, write out a movie

            if i > 0:
                offset = chunk_overlap
            else:
                offset = 0

            if use_tracking_model:
                results['mask_frames'][results['depth_frames'] < min_height] = tracking_model_ll_clip
                results['mask_frames'][results['mask_frames'] < tracking_model_ll_clip] = tracking_model_ll_clip
                tracking_init_mean = results['parameters']['mean'][-(chunk_overlap+1)]
                tracking_init_cov = results['parameters']['cov'][-(chunk_overlap+1)]

            frame_range = frame_range[offset:]

            for scalar in scalars:
                f['scalars/{}'.format(scalar)][frame_range] = results['scalars'][scalar][offset:, ...]

            f['frames'][frame_range] = results['depth_frames'][offset:, ...]
            f['frames_mask'][frame_range] = results['mask_frames'][offset:, ...]

            if flip_classifier:
                f['metadata/flips'][frame_range] = results['flips'][offset:]

            nframes, rows, cols = raw_frames[offset:, ...].shape
            output_movie = np.zeros((nframes, rows+crop_size[0], cols+crop_size[1]), 'uint16')
            output_movie[:, :crop_size[0], :crop_size[1]] = results['depth_frames'][offset:, ...]
            output_movie[:, crop_size[0]:, crop_size[1]:] = raw_frames[offset:, ...]

            video_pipe = write_frames_preview(
                os.path.join(output_dir, '{}.mp4'.format(output_filename)), output_movie,
                pipe=video_pipe, close_pipe=False, fps=fps, frame_range=frame_range)

        if video_pipe:
            video_pipe.stdin.close()
            video_pipe.wait()

    status_dict['complete'] = True

    with open(status_filename, 'w') as f:
        yaml.dump(status_dict, f, Dumper=yaml.RoundTripDumper)

    print('\n')


@cli.command(name="download-flip-file")
@click.option('--output-dir', type=click.Path(),
              default=os.path.join(pathlib.Path.home(), 'moseq2'), help="Temp storage")
def download_flip_file(output_dir):

    # TODO: more flip files!!!!
    flip_files = {
        'large mice with fibers':
            "https://storage.googleapis.com/flip-classifiers/flip_classifier_k2_largemicewithfiber.pkl",
        'adult male c57s':
            "https://storage.googleapis.com/flip-classifiers/flip_classifier_k2_c57_10to13weeks.pkl",
        'mice with Inscopix cables':
            "https://storage.googleapis.com/flip-classifiers/flip_classifier_k2_inscopix.pkl"
    }

    key_list = list(flip_files.keys())
    for idx, (k, v) in enumerate(flip_files.items()):
        print('[{}] {} ---> {}'.format(idx, k, v))

    selection = None

    while selection is None:
        selection = click.prompt('Enter a selection', type=int)
        if selection > len(flip_files.keys()):
            selection = None

    if not os.path.exists(output_dir):
        os.makedirs(output_dir)

    selection = flip_files[key_list[selection]]

    output_filename = os.path.join(output_dir, os.path.basename(selection))
    urllib.request.urlretrieve(selection, output_filename)
    print('Successfully downloaded flip file to {}'.format(output_filename))
    print('Be sure to supply this as your flip-file during extraction')


@cli.command(name="generate-config")
@click.option('--output-file', '-o', type=click.Path(), default='config.yaml')
def generate_config(output_file):
    objs = extract.params
    params = {tmp.name: tmp.default for tmp in objs if not tmp.required}

    with open(output_file, 'w') as f:
        yaml.dump(params, f, Dumper=yaml.RoundTripDumper)


if __name__ == '__main__':
    cli()<|MERGE_RESOLUTION|>--- conflicted
+++ resolved
@@ -72,17 +72,11 @@
     print('Getting roi...')
     strel_dilate = select_strel(bg_roi_shape, bg_roi_dilate)
 
-<<<<<<< HEAD
-    rois, _, _, _, _, _ = get_roi(bground_im, strel_dilate=strel_dilate,
-                                  weights=bg_roi_weights)
-
-    bg_roi_index = [idx for idx in bg_roi_index if idx in range(len(rois))]
-=======
     rois, _, _, _, _, _ = get_roi(bground_im,
                                   strel_dilate=strel_dilate,
                                   weights=bg_roi_weights,
                                   depth_range=bg_roi_depth_range)
->>>>>>> a07583f9
+    bg_roi_index = [idx for idx in bg_roi_index if idx in range(len(rois))]
     for idx in bg_roi_index:
         roi_filename = 'roi_{:02d}.tiff'.format(idx)
         write_image(os.path.join(output_dir, roi_filename),
