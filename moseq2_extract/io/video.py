'''
Video and video-metadata read/write functionality.
'''

import os
import cv2
import tarfile
import datetime
import subprocess
import numpy as np
from tqdm.auto import tqdm
import matplotlib.pyplot as plt


def get_raw_info(filename, bit_depth=16, frame_size=(512, 424)):
    '''
    Gets info from a raw data file with specified frame dimensions and bit depth.

    Parameters
    ----------
    filename (string): name of raw data file
    bit_depth (int): bits per pixel (default: 16)
    frame_dims (tuple): wxh or hxw of each frame

    Returns
    -------
    file_info (dict): dictionary containing depth file metadata
    '''

    bytes_per_frame = (frame_size[0] * frame_size[1] * bit_depth) / 8

    if type(filename) is not tarfile.TarInfo:
        file_info = {
            'bytes': os.stat(filename).st_size,
            'nframes': int(os.stat(filename).st_size / bytes_per_frame),
            'dims': frame_size,
            'bytes_per_frame': bytes_per_frame
        }
        if filename.endswith(('.mkv', '.avi')):
            try:
                vid = cv2.VideoCapture(filename)
                h, w, nframes = vid.get(cv2.CAP_PROP_FRAME_HEIGHT), \
                                vid.get(cv2.CAP_PROP_FRAME_WIDTH), \
                                vid.get(cv2.CAP_PROP_FRAME_COUNT)

                bytes_per_frame = (int(w) * int(h) * bit_depth) / 8

                file_info = {
                    'bytes': os.stat(filename).st_size,
                    'nframes': int(nframes),
                    'dims': (int(w), int(h)),
                    'bytes_per_frame': int(bytes_per_frame)
                }
            except AttributeError as e:
                print(e)
                pass
    else:
        file_info = {
            'bytes': filename.size,
            'nframes': int(filename.size / bytes_per_frame),
            'dims': frame_size,
            'bytes_per_frame': bytes_per_frame
        }
    return file_info


<<<<<<< HEAD
def read_frames_raw(filename, frames=None, frame_size=(512, 424), bit_depth=16, movie_dtype="<i2", tar_object=None, **kwargs):
=======
def read_frames_raw(filename, frames=None, frame_dims=(512, 424), bit_depth=16, dtype="<i2", tar_object=None, **kwargs):
>>>>>>> 10ef0799
    '''
    Reads in data from raw binary file.

    Parameters
    ----------
    filename (string): name of raw data file
    frames (list or range): frames to extract
    frame_dims (tuple): wxh of frames in pixels
    bit_depth (int): bits per pixel (default: 16)
    movie_dtype (str): An indicator for numpy to store the piped ffmpeg-read video in memory for processing.
    tar_object (tarfile.TarFile): TarFile object, used for loading data directly from tgz

    Returns
    -------
    chunk (numpy ndarray): nframes x h x w
    '''

    vid_info = get_raw_info(filename, frame_size=frame_size, bit_depth=bit_depth)

    if vid_info['dims'] != frame_size:
        frame_size = vid_info['dims']

    if vid_info['dims'] != frame_dims:
        frame_dims = vid_info['dims']

    if type(frames) is int:
        frames = [frames]
    elif not frames or (type(frames) is range) and len(frames) == 0:
        frames = range(0, vid_info['nframes'])

    seek_point = np.maximum(0, frames[0]*vid_info['bytes_per_frame'])
    read_points = len(frames)*frame_size[0]*frame_size[1]

    dims = (len(frames), frame_size[1], frame_size[0])

    if type(tar_object) is tarfile.TarFile:
        with tar_object.extractfile(filename) as f:
            f.seek(int(seek_point))
            chunk = f.read(int(len(frames) * vid_info['bytes_per_frame']))
            chunk = np.frombuffer(chunk, dtype=np.dtype(movie_dtype)).reshape(dims)
    else:
        with open(filename, "rb") as f:
            f.seek(int(seek_point))
            chunk = np.fromfile(file=f,
                                dtype=np.dtype(movie_dtype),
                                count=read_points).reshape(dims)

    return chunk


# https://gist.github.com/hiwonjoon/035a1ead72a767add4b87afe03d0dd7b
def get_video_info(filename):
    '''
    Get dimensions of data compressed using ffv1, along with duration via ffmpeg.

    Parameters
    ----------
    filename (string): name of file

    Returns
    -------
    (dict): dictionary containing video file metadata
    '''

    command = ['ffprobe',
               '-v', 'fatal',
               '-show_entries',
               'stream=width,height,r_frame_rate,nb_frames',
               '-of',
               'default=noprint_wrappers=1:nokey=1',
               filename,
               '-sexagesimal']

    ffmpeg = subprocess.Popen(command, stderr=subprocess.PIPE, stdout=subprocess.PIPE)
    out, err = ffmpeg.communicate()

    if(err):
        print(err)
    out = out.decode().split('\n')
    try:
        return {'file': filename,
            'dims': (int(float(out[0])), int(float(out[1]))),
            'fps': float(out[2].split('/')[0])/float(out[2].split('/')[1]),
            'nframes': int(out[3])}
    except:
        try:
            finfo = get_raw_info(filename)
        except:
            print('Could not process this video extension:', filename)
            finfo = {}
        return finfo

# simple command to pipe frames to an ffv1 file
def write_frames(filename, frames, threads=6, fps=30,
                 pixel_format='gray16le', codec='ffv1', close_pipe=True, pipe=None,
                 frame_dtype='uint16', slices=24, slicecrc=1, frame_size=None, get_cmd=False):
    '''
    Write frames to avi file using the ffv1 lossless encoder

    Parameters
    ----------
    filename (str): path to file to write to.
    frames (np.ndarray): frames to write
    threads (int): number of threads to write video
    fps (int): frames per second
    pixel_format (str): format video color scheme
    codec (str): ffmpeg encoding-writer method to use
    close_pipe (bool): indicates to close the open pipe to video when done writing.
    pipe (subProcess.Pipe): pipe to currently open video file.
    frame_dtype (str): indicates the data type to use when writing the videos 
    slices (int): number of frame slices to write at a time.
    slicecrc (int): check integrity of slices
    frame_size (tuple): shape/dimensions of image.
    get_cmd (bool): indicates whether function should return ffmpeg command (instead of executing)

    Returns
    -------
    pipe (subProcess.Pipe): indicates whether video writing is complete.
    '''

    # we probably want to include a warning about multiples of 32 for videos
    # (then we can use pyav and some speedier tools)
    if not frame_size and type(frames) is np.ndarray:
        frame_size = '{0:d}x{1:d}'.format(frames.shape[2], frames.shape[1])
    elif not frame_size and type(frames) is tuple:
        frame_size = '{0:d}x{1:d}'.format(frames[0], frames[1])

    command = ['ffmpeg',
               '-y',
               '-loglevel', 'fatal',
               '-framerate', str(fps),
               '-f', 'rawvideo',
               '-s', frame_size,
               '-pix_fmt', pixel_format,
               '-i', '-',
               '-an',
               '-vcodec', codec,
               '-threads', str(threads),
               '-slices', str(slices),
               '-slicecrc', str(slicecrc),
               '-r', str(fps),
               filename]

    if get_cmd:
        return command

    if not pipe:
        pipe = subprocess.Popen(
            command, stdin=subprocess.PIPE, stderr=subprocess.PIPE)

    for i in tqdm(range(frames.shape[0]), disable=True):
        pipe.stdin.write(frames[i].astype(frame_dtype).tostring())

    if close_pipe:
        pipe.stdin.close()
        return None
    else:
        return pipe


def read_frames(filename, frames=range(0,), threads=6, fps=30,
<<<<<<< HEAD
                pixel_format='gray16le', movie_dtype='uint16', frame_size=None,
                slices=24, slicecrc=1, mapping=0, get_cmd=False, finfo=None, **kwargs):
=======
                pixel_format='gray16le', frame_size=None, frame_dtype='uint16',
                slices=24, slicecrc=1, mapping=0, get_cmd=False):
>>>>>>> 10ef0799
    '''
    Reads in frames from the .mp4/.avi file using a pipe from ffmpeg.

    Parameters
    ----------
    filename (str): filename to get frames from
    frames (list or 1d numpy array): list of frames to grab
    threads (int): number of threads to use for decode
    fps (int): frame rate of camera in Hz
    pixel_format (str): ffmpeg pixel format of data
    movie_dtype (str): An indicator for numpy to store the piped ffmpeg-read video in memory for processing.
    frame_size (str): wxh frame size in pixels
    frame_dtype (str): indicates the data type to use when reading the videos 
    slices (int): number of slices to use for decode
    slicecrc (int): check integrity of slices
    mapping (int): ffmpeg channel mapping; "o:mapping"
    get_cmd (bool): indicates whether function should return ffmpeg command (instead of executing).

    Returns
    -------
    video (3d numpy array):  frames x h x w
    '''

    if finfo is None:
        try:
            finfo = get_video_info(filename)
        except AttributeError as e:
            finfo = get_raw_info(filename)

    if frames is None or len(frames) == 0:
        frames = np.arange(finfo['nframes'], dtype='int16')

    if not frame_size:
        frame_size = finfo['dims']

    command = [
        'ffmpeg',
        '-loglevel', 'fatal',
        '-ss', str(datetime.timedelta(seconds=frames[0] / fps)),
        '-i', filename,
        '-vframes', str(len(frames)),
        '-f', 'image2pipe',
        '-s', '{:d}x{:d}'.format(frame_size[0], frame_size[1]),
        '-pix_fmt', pixel_format,
        '-threads', str(threads),
        '-slices', str(slices),
        '-slicecrc', str(slicecrc),
        '-vcodec', 'rawvideo',
    ]

    if filename.endswith(('.mkv', '.avi')):
        command += ['-map', f'0:{mapping}']
        command += ['-vsync', '0']

    command += ['-']

    if get_cmd:
        return command

    pipe = subprocess.Popen(command, stderr=subprocess.PIPE, stdout=subprocess.PIPE)
    out, err = pipe.communicate()

    if(err):
        print('Error:', err)
        return None

<<<<<<< HEAD
    try:
        video = np.frombuffer(out, dtype=movie_dtype).reshape((len(frames), frame_size[1], frame_size[0])).astype('uint16')
    except:
        # number of frames was read incorrectly
        tmp = np.frombuffer(out, dtype=movie_dtype)

        # estimate number of frames based on file size and resize the video
        nframes = int(tmp.size / frame_size[1] / frame_size[0])
        video = tmp.reshape((nframes, frame_size[1], frame_size[0])).astype('uint16')

=======
    video = np.frombuffer(out, dtype=frame_dtype).reshape((len(frames), frame_size[1], frame_size[0]))
>>>>>>> 10ef0799
    return video

def write_frames_preview(filename, frames=np.empty((0,)), threads=6,
                         fps=30, pixel_format='rgb24',
                         codec='h264', slices=24, slicecrc=1,
                         frame_size=None, depth_min=0, depth_max=80,
                         get_cmd=False, cmap='jet',
                         pipe=None, close_pipe=True, frame_range=None,
                         progress_bar=False):
    '''
    Simple command to pipe frames to an ffv1 file.
    Writes out a false-colored mp4 video.

    Parameters
    ----------
    filename (str): path to file to write to.
    frames (np.ndarray): frames to write
    threads (int): number of threads to write video
    fps (int): frames per second
    pixel_format (str): format video color scheme
    codec (str): ffmpeg encoding-writer method to use
    slices (int): number of frame slices to write at a time.
    slicecrc (int): check integrity of slices
    frame_size (tuple): shape/dimensions of image.
    depth_min (int): minimum mouse depth from floor in (mm)
    depth_max (int): maximum mouse depth from floor in (mm)
    get_cmd (bool): indicates whether function should return ffmpeg command (instead of executing)
    cmap (str): color map to use.
    pipe (subProcess.Pipe): pipe to currently open video file.
    close_pipe (bool): indicates to close the open pipe to video when done writing.
    frame_range (range()): frame indices to write on video

    Returns
    -------
    pipe (subProcess.Pipe): indicates whether video writing is complete.
    '''


    font = cv2.FONT_HERSHEY_SIMPLEX
    white = (255, 255, 255)
    txt_pos = (5, frames.shape[-1] - 40)

    if not np.mod(frames.shape[1], 2) == 0:
        frames = np.pad(frames, ((0, 0), (0, 1), (0, 0)), 'constant', constant_values=0)

    if not np.mod(frames.shape[2], 2) == 0:
        frames = np.pad(frames, ((0, 0), (0, 0), (0, 1)), 'constant', constant_values=0)

    if not frame_size and type(frames) is np.ndarray:
        frame_size = '{0:d}x{1:d}'.format(frames.shape[2], frames.shape[1])
    elif not frame_size and type(frames) is tuple:
        frame_size = '{0:d}x{1:d}'.format(frames[0], frames[1])

    command = ['ffmpeg',
               '-y',
               '-loglevel', 'fatal',
               '-threads', str(threads),
               '-framerate', str(fps),
               '-f', 'rawvideo',
               '-s', frame_size,
               '-pix_fmt', pixel_format,
               '-i', '-',
               '-an',
               '-vcodec', codec,
               '-slices', str(slices),
               '-slicecrc', str(slicecrc),
               '-r', str(fps),
               filename]

    if get_cmd:
        return command

    if not pipe:
        pipe = subprocess.Popen(
            command, stdin=subprocess.PIPE, stderr=subprocess.PIPE)

    # scale frames to appropriate depth ranges
    use_cmap = plt.get_cmap(cmap)
    for i in tqdm(range(frames.shape[0]), disable=not progress_bar, desc="Writing frames"):
        disp_img = frames[i, :].copy().astype('float32')
        disp_img = (disp_img-depth_min)/(depth_max-depth_min)
        disp_img[disp_img < 0] = 0
        disp_img[disp_img > 1] = 1
        disp_img = np.delete(use_cmap(disp_img), 3, 2)*255
        if frame_range is not None:
            try:
                cv2.putText(disp_img, str(frame_range[i]), txt_pos, font, 1, white, 2, cv2.LINE_AA)
            except:
                pass
        pipe.stdin.write(disp_img.astype('uint8').tostring())

    if close_pipe:
        pipe.stdin.close()
        return None
    else:
        return pipe

<<<<<<< HEAD
def load_movie_data(filename, frames=None, frame_size=(512, 424), bit_depth=16, rescale_depth=False, **kwargs):
=======
def load_movie_data(filename, frames=None, frame_dims=(512, 424), bit_depth=16, rescale_depth=False, **kwargs):
>>>>>>> 10ef0799
    '''

    Parses file extension to check whether to read the data using ffmpeg (read_frames)
    or to read the frames directly from the file into a numpy array (read_frames_raw).
    Supports files with extensions ['.dat', '.mkv', '.avi']

    Parameters
    ----------
    filename (str): Path to file to read video from.
    frames (int or list): Frame indices to read in to output array.
    frame_dims (tuple): Video dimensions (nrows, ncols)
    bit_depth (int): Number of bits per pixel, corresponds to image resolution.
    rescale_depth (bool): rescales the pixel values to uint8 byte representation.
     Only set to True if the data is incorrectly represented in the file.
    kwargs (dict): Any additional parameters that could be required in read_frames_raw().

    Returns
    -------
    frame_data (3D np.ndarray): Read video as numpy array. (nframes, nrows, ncols)
    '''

    if type(frames) is int:
        frames = [frames]
    try:
        if filename.lower().endswith('.dat'):
            frame_data = read_frames_raw(filename,
                                         frames=frames,
<<<<<<< HEAD
                                         frame_size=frame_size,
                                         bit_depth=bit_depth, **kwargs)
        elif filename.lower().endswith(('.avi', '.mkv')):
            frame_data = read_frames(filename, frames, frame_size=frame_size, **kwargs)
=======
                                         frame_dims=frame_dims,
                                         bit_depth=bit_depth,
                                         dtype=kwargs.get('frame_dtype', '<i2'))
        elif filename.lower().endswith(('.avi', '.mkv')):
            frame_data = read_frames(filename, 
                                    frames, 
                                    frame_size=frame_dims, 
                                    pixel_format=kwargs.get('pixel_format', 'gray16le'),
                                    frame_dtype=kwargs.get('frame_dtype', 'uint16'))
>>>>>>> 10ef0799

    except AttributeError as e:
        print('Error:', e)
        frame_data = read_frames_raw(filename,
                                     frames=frames,
                                     frame_size=frame_size,
                                     bit_depth=bit_depth,
<<<<<<< HEAD
                                     **kwargs)

    if rescale_depth:
        frame_data = cv2.convertScaleAbs(frame_data, alpha=(255.0 / 65535.0))
=======
                                     dtype=kwargs.get('frame_dtype', '<i2'))
    
    if rescale_depth:
        frame_data = frame_data.astype('uint8')
>>>>>>> 10ef0799

    return frame_data


def get_movie_info(filename, frame_size=(512, 424), bit_depth=16):
    '''
    Returns dict of movie metadata. Supports files with extensions ['.dat', '.mkv', '.avi']

    Parameters
    ----------
    filename (str): path to video file
    frame_dims (tuple): video dimensions
    bit_depth (int): integer indicating data type encoding

    Returns
    -------
    metadata (dict): dictionary containing video file metadata
    '''

    try:
        if filename.lower().endswith(('.dat', '.mkv')):
            metadata = get_raw_info(filename, frame_size=frame_size, bit_depth=bit_depth)
        elif filename.lower().endswith('.avi'):
            metadata = get_video_info(filename)
            if metadata == {}:
                metadata = get_raw_info(filename, frame_size=frame_size, bit_depth=bit_depth)
    except AttributeError as e:
        print('Error:', e)
        metadata = get_raw_info(filename)

    return metadata<|MERGE_RESOLUTION|>--- conflicted
+++ resolved
@@ -64,11 +64,7 @@
     return file_info
 
 
-<<<<<<< HEAD
 def read_frames_raw(filename, frames=None, frame_size=(512, 424), bit_depth=16, movie_dtype="<i2", tar_object=None, **kwargs):
-=======
-def read_frames_raw(filename, frames=None, frame_dims=(512, 424), bit_depth=16, dtype="<i2", tar_object=None, **kwargs):
->>>>>>> 10ef0799
     '''
     Reads in data from raw binary file.
 
@@ -230,13 +226,8 @@
 
 
 def read_frames(filename, frames=range(0,), threads=6, fps=30,
-<<<<<<< HEAD
                 pixel_format='gray16le', movie_dtype='uint16', frame_size=None,
                 slices=24, slicecrc=1, mapping=0, get_cmd=False, finfo=None, **kwargs):
-=======
-                pixel_format='gray16le', frame_size=None, frame_dtype='uint16',
-                slices=24, slicecrc=1, mapping=0, get_cmd=False):
->>>>>>> 10ef0799
     '''
     Reads in frames from the .mp4/.avi file using a pipe from ffmpeg.
 
@@ -303,7 +294,6 @@
         print('Error:', err)
         return None
 
-<<<<<<< HEAD
     try:
         video = np.frombuffer(out, dtype=movie_dtype).reshape((len(frames), frame_size[1], frame_size[0])).astype('uint16')
     except:
@@ -314,9 +304,6 @@
         nframes = int(tmp.size / frame_size[1] / frame_size[0])
         video = tmp.reshape((nframes, frame_size[1], frame_size[0])).astype('uint16')
 
-=======
-    video = np.frombuffer(out, dtype=frame_dtype).reshape((len(frames), frame_size[1], frame_size[0]))
->>>>>>> 10ef0799
     return video
 
 def write_frames_preview(filename, frames=np.empty((0,)), threads=6,
@@ -414,11 +401,7 @@
     else:
         return pipe
 
-<<<<<<< HEAD
 def load_movie_data(filename, frames=None, frame_size=(512, 424), bit_depth=16, rescale_depth=False, **kwargs):
-=======
-def load_movie_data(filename, frames=None, frame_dims=(512, 424), bit_depth=16, rescale_depth=False, **kwargs):
->>>>>>> 10ef0799
     '''
 
     Parses file extension to check whether to read the data using ffmpeg (read_frames)
@@ -446,22 +429,10 @@
         if filename.lower().endswith('.dat'):
             frame_data = read_frames_raw(filename,
                                          frames=frames,
-<<<<<<< HEAD
                                          frame_size=frame_size,
                                          bit_depth=bit_depth, **kwargs)
         elif filename.lower().endswith(('.avi', '.mkv')):
             frame_data = read_frames(filename, frames, frame_size=frame_size, **kwargs)
-=======
-                                         frame_dims=frame_dims,
-                                         bit_depth=bit_depth,
-                                         dtype=kwargs.get('frame_dtype', '<i2'))
-        elif filename.lower().endswith(('.avi', '.mkv')):
-            frame_data = read_frames(filename, 
-                                    frames, 
-                                    frame_size=frame_dims, 
-                                    pixel_format=kwargs.get('pixel_format', 'gray16le'),
-                                    frame_dtype=kwargs.get('frame_dtype', 'uint16'))
->>>>>>> 10ef0799
 
     except AttributeError as e:
         print('Error:', e)
@@ -469,18 +440,11 @@
                                      frames=frames,
                                      frame_size=frame_size,
                                      bit_depth=bit_depth,
-<<<<<<< HEAD
                                      **kwargs)
 
     if rescale_depth:
         frame_data = cv2.convertScaleAbs(frame_data, alpha=(255.0 / 65535.0))
-=======
-                                     dtype=kwargs.get('frame_dtype', '<i2'))
-    
-    if rescale_depth:
-        frame_data = frame_data.astype('uint8')
->>>>>>> 10ef0799
-
+        
     return frame_data
 
 
