'''

Wrapper functions for all functionality afforded by MoSeq2-Extract.
These functions perform all the data processing from start to finish, and are shared between the CLI and GUI.

'''
import os
import sys
import uuid
import h5py
import shutil
import warnings
import numpy as np
import urllib.request
from copy import deepcopy
import ruamel.yaml as yaml
from tqdm.auto import tqdm
from cytoolz import partial
from moseq2_extract.io.image import write_image, read_image
from moseq2_extract.helpers.extract import process_extract_batches
from moseq2_extract.extract.proc import get_roi, get_bground_im_file
from os.path import join, exists, dirname, basename, abspath, splitext
from moseq2_extract.io.video import load_movie_data, get_movie_info, write_frames
from moseq2_extract.util import mouse_threshold_filter, filter_warnings, read_yaml
from moseq2_extract.helpers.data import handle_extract_metadata, create_extract_h5, build_index_dict, \
                                        load_extraction_meta_from_h5s, build_manifest, copy_manifest_results, check_completion_status
from moseq2_extract.util import select_strel, gen_batch_sequence, scalar_attributes, convert_raw_to_avi_function, \
                        set_bground_to_plane_fit, recursive_find_h5s, clean_dict, graduate_dilated_wall_area, get_bucket_center, \
                        h5_to_dict, detect_and_set_camera_parameters, get_frame_range_indices, check_filter_sizes, get_strels

def copy_h5_metadata_to_yaml_wrapper(input_dir, h5_metadata_path):
    '''
    Copy's user specified metadata from h5path to a yaml file.

    Parameters
    ----------
    input_dir (str): path to directory containing h5 files
    h5_metadata_path (str): path within h5 to desired metadata to copy to yaml.

    Returns
    -------
    None
    '''

    h5s, dicts, yamls = recursive_find_h5s(input_dir)
    to_load = [(tmp, yml, file) for tmp, yml, file in zip(
        dicts, yamls, h5s) if tmp['complete'] and not tmp['skip']]

    # load in all of the h5 files, grab the extraction metadata, reformat to make nice 'n pretty
    # then stage the copy

    for tup in tqdm(to_load, desc='Copying data to yamls'):
        with h5py.File(tup[2], 'r') as f:
            tmp = clean_dict(h5_to_dict(f, h5_metadata_path))
            tup[0]['metadata'] = dict(tmp)

        new_file = f'{basename(tup[1])}_update.yaml'
        with open(new_file, 'w+') as f:
            yaml.safe_dump(tup[0], f)

        if new_file != tup[1]:
            shutil.move(new_file, tup[1])

@filter_warnings
def generate_index_wrapper(input_dir, output_file):
    '''
    Generates index file containing a summary of all extracted sessions.

    Parameters
    ----------
    input_dir (str): directory to search for extracted sessions.
    output_file (str): preferred name of the index file.

    Returns
    -------
    output_file (str): path to index file.
    '''

    # gather the h5s and the pca scores file
    # uuids should match keys in the scores file
    h5s, dicts, yamls = recursive_find_h5s(input_dir)

    file_with_uuids = [(abspath(h5), abspath(yml), meta) for h5, yml, meta in zip(h5s, yamls, dicts)]

    # Ensuring all retrieved extracted session h5s have the appropriate metadata
    # included in their results_00.h5 file
    for file in file_with_uuids:
        try:
            if 'metadata' not in file[2]:
                copy_h5_metadata_to_yaml_wrapper(input_dir, file[0])
        except:
            warnings.warn(f'Metadata for session {file[0]} not found. \
            File may be listed with minimal/defaulted metadata in index file.')

    # Create index file in dict form
    output_dict = build_index_dict(file_with_uuids)

    print(f'Number of sessions included in index file: {len(output_dict["files"])}')

    # write out index yaml
    with open(output_file, 'w') as f:
        yaml.safe_dump(output_dict, f)

    return output_file

def aggregate_extract_results_wrapper(input_dir, format, output_dir, mouse_threshold=0.0):
    '''
    Copies all the h5, yaml and avi files generated from all successful extractions to
    a new directory to hold all the necessary data to continue down the MoSeq pipeline.
    Then generates an index file in the base directory/input_dir.

    Parameters
    ----------
    input_dir (str): path to base directory containing all session folders
    format (str): string format for metadata to use as the new aggregated filename
    output_dir (str): name of the directory to create and store all results in
    mouse_threshold (float): threshold value of mean frame depth to include session frames

    Returns
    -------
    indexpath (str): path to generated index file including all aggregated session information.
    '''

    h5s, dicts, _ = recursive_find_h5s(input_dir)

    not_in_output = lambda f: not exists(join(output_dir, basename(f)))
    complete = lambda d: d['complete'] and not d['skip']

    # only include real extracted mice with this filter func
    mtf = partial(mouse_threshold_filter, thresh=mouse_threshold)

    def filter_h5(args):
        '''remove h5's that should be skipped or extraction wasn't complete'''
        _dict, _h5 = args
        return complete(_dict) and not_in_output(_h5) and mtf(_h5) and ('sample' not in _dict)

    # load in all of the h5 files, grab the extraction metadata, reformat to make nice 'n pretty
    # then stage the copy
    to_load = list(filter(filter_h5, zip(dicts, h5s)))
    
    loaded = load_extraction_meta_from_h5s(to_load)

    manifest = build_manifest(loaded, format=format)

    copy_manifest_results(manifest, output_dir)

    print('Results successfully aggregated in', output_dir)

    indexpath = generate_index_wrapper(output_dir, join(input_dir, 'moseq2-index.yaml'))

    print(f'Index file path: {indexpath}')
    return indexpath

def get_roi_wrapper(input_file, config_data, output_dir=None):
    '''
    Wrapper function to compute ROI given depth file.

    Parameters
    ----------
    input_file (str): path to depth file.
    config_data (dict): dictionary of ROI extraction parameters.
    output_dir (str): path to desired directory to save results in.

    Returns
    -------
    roi (2d array): ROI image to plot in GUI
    bground_im (2d array): Background image to plot in GUI
    first_frame (2d array): First frame image to plot in GUI
    '''

    if output_dir is None:
        output_dir = join(dirname(input_file), 'proc')
    elif exists(output_dir):
        pass
    elif dirname(output_dir) == '' or dirname(output_dir) not in input_file:
        output_dir = join(dirname(input_file), output_dir)

    os.makedirs(output_dir, exist_ok=True)
    config_data['output_dir'] = output_dir

    if config_data.get('finfo') is None:
        config_data['finfo'] = get_movie_info(input_file, **config_data)

    # checks camera type to set appropriate bg_roi_weights
    config_data = detect_and_set_camera_parameters(config_data, input_file)

    print('Getting background...')
    bground_im = get_bground_im_file(input_file, **config_data)

    # readjust depth range
<<<<<<< HEAD
    if config_data['bg_roi_depth_range'] == 'auto':
        # search for depth values between 250 and 1200mm from the camera.
        cX, cY = get_bucket_center(bground_im, bground_im.max(), threshold=int(np.median(bground_im)/2))
=======
    if config_data['autoset_depth_range']:
        cX, cY = get_bucket_center(bground_im, 1000, threshold=250)
>>>>>>> 6ec9c9d7
        adjusted_bg_depth_range = bground_im[cY][cX]
        config_data['bg_roi_depth_range'] = [int(adjusted_bg_depth_range-50), int(adjusted_bg_depth_range+50)]

    # write the first frame if it doesn't exist, or if we re-compute the background
    first_frame_path = join(output_dir, 'first_frame.tiff')
    if config_data.get('recompute_bg', False) or not exists(first_frame_path):
        first_frame = load_movie_data(input_file, 0, **config_data) # there is a tar object flag that must be set!!
        write_image(first_frame_path, first_frame, scale=True,
                    scale_factor=config_data['bg_roi_depth_range'])
    else:
        first_frame = read_image(first_frame_path, scale=True)

    # load ROI if it's already saved to file
    assert isinstance(config_data['bg_roi_index'], int), "background ROI index must be an int"
    roi_filename = join(output_dir, f'roi_{config_data["bg_roi_index"]:02d}.tiff')
    if exists(roi_filename) and not config_data.get('recompute_bg', False):
        print('Loading ROI...')
        roi = read_image(roi_filename, scale=True)
    else:
        print('Computing ROI...')
        strel_dilate = select_strel(config_data['bg_roi_shape'], tuple(config_data['bg_roi_dilate']))
        strel_erode = select_strel(config_data['bg_roi_shape'], tuple(config_data['bg_roi_erode']))

        rois, plane = get_roi(bground_im,
                              **config_data,
                              strel_dilate=strel_dilate,
                              strel_erode=strel_erode,
                              get_all_data=False
                              )

        if config_data['use_plane_bground']:
            print('Using plane fit for background...')
            bground_im = set_bground_to_plane_fit(bground_im, plane, output_dir)

        # # Sort ROIs by largest mean area to later select largest one (bg_roi_index)
        # if config_data['bg_sort_roi_by_position']:
        #     # rois = rois[:config_data['bg_sort_roi_by_position_max_rois']]
        #     rois = [rois[i] for i in np.argsort([np.nonzero(roi)[0].mean() for roi in rois])]

        # if type(config_data['bg_roi_index']) == int:
        #     config_data['bg_roi_index'] = [config_data['bg_roi_index']]

        # bg_roi_index = [idx for idx in config_data['bg_roi_index'] if idx in range(len(rois))]
        # roi = rois[bg_roi_index[0]]

        # for idx in bg_roi_index:
        #     roi_filename = f'roi_{idx:02d}.tiff'
        #     write_image(join(output_dir, roi_filename), rois[idx], scale=True)
        roi = rois[config_data['bg_roi_index']]
        write_image(roi_filename, roi, scale=True)

    return roi, bground_im, first_frame

def extract_wrapper(input_file, output_dir, config_data, num_frames=None, skip=False):
    '''
    Wrapper function to run extract function for both GUI and CLI.

    Parameters
    ----------
    input_file (str): path to depth file
    output_dir (str): path to directory to save results in.
    config_data (dict): dictionary containing extraction parameters.
    num_frames (int): number of frames to extract. All if None.
    skip (bool): indicates whether to skip file if already extracted
    extract (function): extraction function state (Only passed by CLI)

    Returns
    -------
    output_dir (str): path to directory containing extraction (only if gui==True)
    '''
    print('Processing:', input_file)
    # get the basic metadata

    status_dict = {
        'complete': False,
        'skip': False,
        'uuid': str(uuid.uuid4()),
        'metadata': '',
        'parameters': deepcopy(config_data)
    }

    # handle tarball stuff
    in_dirname = dirname(input_file)

    config_data['finfo'] = get_movie_info(input_file, **config_data)

    # If input file is compressed (tarFile), returns decompressed file path and tar bool indicator.
    # Also gets loads respective metadata dictionary and timestamp array.
    acquisition_metadata, config_data['timestamps'], config_data['tar'] = handle_extract_metadata(input_file,
                                                                                                  in_dirname)

    status_dict['metadata'] = acquisition_metadata  # update status dict

    if config_data['finfo']['nframes'] is None:
        config_data['finfo']['nframes'] = len(config_data['timestamps'])

    # Getting number of frames to extract
    if num_frames is None:
        nframes = int(config_data['finfo']['nframes'])
    elif num_frames > config_data['finfo']['nframes']:
        warnings.warn('Requested more frames than video includes, extracting whole recording...')
        nframes = int(config_data['finfo']['nframes'])
    elif isinstance(num_frames, int):
        nframes = num_frames

    config_data = check_filter_sizes(config_data)

    # Compute total number of frames to include from an initial starting point.
    total_frames, first_frame_idx, last_frame_idx = get_frame_range_indices(*config_data['frame_trim'], nframes)

    scalars_attrs = scalar_attributes()
    scalars = list(scalars_attrs)

    # Get frame chunks to extract
    frame_batches = gen_batch_sequence(last_frame_idx, config_data['chunk_size'],
                                       config_data['chunk_overlap'], offset=first_frame_idx)

    # set up the output directory
    if output_dir is None:
        output_dir = join(in_dirname, 'proc')
    else:
        if in_dirname not in output_dir:
            output_dir = join(in_dirname, output_dir)

    if not exists(output_dir):
        os.makedirs(output_dir)

    # Ensure index is int
    if isinstance(config_data["bg_roi_index"], list):
        config_data["bg_roi_index"] = config_data["bg_roi_index"][0]

    output_filename = f'results_{config_data["bg_roi_index"]:02d}'
    status_filename = join(output_dir, f'{output_filename}.yaml')
    movie_filename = join(output_dir, f'{output_filename}.mp4')
    results_filename = join(output_dir, f'{output_filename}.h5')

    # Check if session has already been extracted
    if check_completion_status(status_filename) and skip:
        print('Skipping...')
        return

    with open(status_filename, 'w') as f:
        yaml.safe_dump(status_dict, f)

    # Get Structuring Elements for extraction
    str_els = get_strels(config_data)

    # Compute ROIs
    roi, bground_im, first_frame = get_roi_wrapper(input_file, config_data, output_dir=output_dir)

    # Debugging option: DTD has no effect on extraction results unless dilate iterations > 1
    if config_data.get('detected_true_depth', 'auto') == 'auto':
        config_data['true_depth'] = np.median(bground_im[roi > 0])
    else:
        config_data['true_depth'] = int(config_data['detected_true_depth'])

    print('Detected true depth:', config_data['true_depth'])

    if config_data.get('dilate_iterations', 0) > 1 and config_data.get('graduate_walls'):
        print('Dilating background and graduating walls')
        bground_im = graduate_dilated_wall_area(bground_im, config_data, str_els['strel_dilate'], output_dir)

    extraction_data = {
        'bground_im': bground_im,
        'roi': roi,
        'first_frame': first_frame,
        'first_frame_idx': first_frame_idx,
        'last_frame_idx': last_frame_idx,
        'nframes': total_frames,
        'frame_batches': frame_batches
    }

    # farm out the batches and write to an hdf5 file
    with h5py.File(results_filename, 'w') as f:
        # Write scalars, roi, acquisition metadata, etc. to h5 file
        create_extract_h5(**extraction_data,
                          h5_file=f,
                          acquisition_metadata=acquisition_metadata,
                          config_data=config_data,
                          status_dict=status_dict,
                          scalars_attrs=scalars_attrs)

        # Write crop-rotated results to h5 file and write video preview mp4 file
        process_extract_batches(**extraction_data, h5_file=f,
                                input_file=input_file,
                                config_data=config_data,
                                scalars=scalars,
                                str_els=str_els,
                                output_mov_path=movie_filename)

    print()

    # Compress the depth file to avi format; compresses original raw file by ~8x.
    try:
        if input_file.endswith('dat') and config_data['compress']:
            convert_raw_to_avi_function(input_file,
                                        chunk_size=config_data['compress_chunk_size'],
                                        fps=config_data['fps'],
                                        delete=False, # to be changed when we're ready!
                                        threads=config_data['compress_threads'])
    except AttributeError as e:
        print('Error converting raw video to avi format, continuing anyway...')
        print(e)

    status_dict['complete'] = True

    with open(status_filename, 'w') as f:
        yaml.safe_dump(status_dict, f)

    return output_dir

@filter_warnings
def flip_file_wrapper(config_file, output_dir, selected_flip=None):
    '''
    Wrapper function to download and save flip classifiers.

    Parameters
    ----------
    config_file (str): path to config file
    output_dir (str): path to directory to save classifier in.
    selected_flip (int or str): int: index of desired flip classifier; str: path to flip file

    Returns
    -------
    None
    '''

    flip_files = {
        'large mice with fibers':
            "https://storage.googleapis.com/flip-classifiers/flip_classifier_k2_largemicewithfiber.pkl",
        'adult male c57s':
            "https://storage.googleapis.com/flip-classifiers/flip_classifier_k2_c57_10to13weeks.pkl",
        'mice with Inscopix cables':
            "https://storage.googleapis.com/flip-classifiers/flip_classifier_k2_inscopix.pkl"
    }

    key_list = list(flip_files)

    if selected_flip is None:
        for idx, (k, v) in enumerate(flip_files.items()):
            print(f'[{idx}] {k} ---> {v}')
    else:
        selected_flip = key_list[selected_flip]

    # prompt for user selection if not already inputted
    while selected_flip is None:
        try:
            selected_flip = key_list[int(input('Enter a selection '))]
        except ValueError:
            print('Please enter a valid number listed above')
            continue

    if not exists(output_dir):
        os.makedirs(output_dir)

    selection = flip_files[selected_flip]

    output_filename = join(output_dir, basename(selection))

    urllib.request.urlretrieve(selection, output_filename)
    print('Successfully downloaded flip file to', output_filename)

    # Update the config file with the latest path to the flip classifier
    try:
        config_data = read_yaml(config_file)
        config_data['flip_classifier'] = output_filename

        with open(config_file, 'w') as f:
            yaml.safe_dump(config_data, f)
    except Exception as e:
        print('Could not update configuration file flip classifier path')
        print('Unexpected error:', e)

def convert_raw_to_avi_wrapper(input_file, output_file, chunk_size, fps, delete, threads, mapping):
    '''
    Wrapper function used to convert/compress a raw depth file into
     an avi file (with depth values) that is 8x smaller.

    Parameters
    ----------
    input_file (str): Path to depth file to convert
    output_file (str): Path to avi output file
    chunk_size (int): Size of frame chunks to iteratively process
    fps (int): Frames per second.
    delete (bool): Delete the original depth file if True.
    threads (int): Number of threads used to encode video.
    mapping (str or int): Indicate which video stream to from the inputted file

    Returns
    -------
    '''

    if output_file is None:
        base_filename = splitext(basename(input_file))[0]
        output_file = join(dirname(input_file), f'{base_filename}.avi')

    vid_info = get_movie_info(input_file, mapping=mapping)
    frame_batches = gen_batch_sequence(vid_info['nframes'], chunk_size, 0)
    video_pipe = None

    for batch in tqdm(frame_batches, desc='Encoding batches'):
        frames = load_movie_data(input_file, batch, mapping=mapping)
        video_pipe = write_frames(output_file, frames, pipe=video_pipe,
                                  close_pipe=False, threads=threads, fps=fps)

    if video_pipe:
        video_pipe.stdin.close()
        video_pipe.wait()

    for batch in tqdm(frame_batches, desc='Checking data integrity'):
        raw_frames = load_movie_data(input_file, batch, mapping=mapping)
        encoded_frames = load_movie_data(output_file, batch, mapping=mapping)

        if not np.array_equal(raw_frames, encoded_frames):
            raise RuntimeError(f'Raw frames and encoded frames not equal from {batch[0]} to {batch[-1]}')

    print('Encoding successful')

    if delete:
        print('Deleting', input_file)
        os.remove(input_file)

def copy_slice_wrapper(input_file, output_file, copy_slice, chunk_size, fps, delete, threads, mapping):
    '''
    Wrapper function to copy a segment of an input depth recording into a new video file.

    Parameters
    ----------
    input_file (str): Path to depth file to read segment from
    output_file (str): Path to outputted video file with copied slice.
    copy_slice (2-tuple): Frame range to copy from input file.
    chunk_size (int): Size of frame chunks to iteratively process
    fps (int): Frames per second.
    delete (bool): Delete the original depth file if True.
    threads (int): Number of threads used to encode video.
    mapping (str or int): Indicate which video stream to from the inputted file

    Returns
    -------
    '''

    if output_file is None:
        base_filename = splitext(basename(input_file))[0]
        avi_encode = True
        output_file = join(dirname(input_file), f'{base_filename}.avi')
    else:
        output_filename, ext = splitext(basename(output_file))
        if ext == '.avi':
            avi_encode = True
        else:
            avi_encode = False

    vid_info = get_movie_info(input_file)
    copy_slice = (copy_slice[0], np.minimum(copy_slice[1], vid_info['nframes']))
    nframes = copy_slice[1] - copy_slice[0]
    offset = copy_slice[0]

    frame_batches = gen_batch_sequence(nframes, chunk_size, 0, offset)
    video_pipe = None

    if exists(output_file):
        overwrite = input('Press ENTER to overwrite your previous extraction, else to end the process.')
        if overwrite != '':
            sys.exit(0)

    for batch in tqdm(frame_batches, desc='Encoding batches'):
        frames = load_movie_data(input_file, batch, mapping=mapping)
        if avi_encode:
            video_pipe = write_frames(output_file,
                                      frames,
                                      pipe=video_pipe,
                                      close_pipe=False,
                                      threads=threads,
                                      fps=fps)
        else:
            with open(output_file, "ab") as f:
                f.write(frames.astype('uint16').tobytes())

    if avi_encode and video_pipe:
        video_pipe.stdin.close()
        video_pipe.wait()

    for batch in tqdm(frame_batches, desc='Checking data integrity'):
        raw_frames = load_movie_data(input_file, batch, mapping=mapping)
        encoded_frames = load_movie_data(output_file, batch, mapping=mapping)

        if not np.array_equal(raw_frames, encoded_frames):
            raise RuntimeError(f'Raw frames and encoded frames not equal from {batch[0]} to {batch[-1]}')

    print('Encoding successful')

    if delete:
        print('Deleting', input_file)
        os.remove(input_file)<|MERGE_RESOLUTION|>--- conflicted
+++ resolved
@@ -188,14 +188,8 @@
     bground_im = get_bground_im_file(input_file, **config_data)
 
     # readjust depth range
-<<<<<<< HEAD
-    if config_data['bg_roi_depth_range'] == 'auto':
-        # search for depth values between 250 and 1200mm from the camera.
-        cX, cY = get_bucket_center(bground_im, bground_im.max(), threshold=int(np.median(bground_im)/2))
-=======
-    if config_data['autoset_depth_range']:
+    if config_data.get('autoset_depth_range', False):
         cX, cY = get_bucket_center(bground_im, 1000, threshold=250)
->>>>>>> 6ec9c9d7
         adjusted_bg_depth_range = bground_im[cY][cX]
         config_data['bg_roi_depth_range'] = [int(adjusted_bg_depth_range-50), int(adjusted_bg_depth_range+50)]
 
