--- conflicted
+++ resolved
@@ -272,8 +272,6 @@
     # Compute total number of frames to include from an initial starting point.
     total_frames, first_frame_idx, last_frame_idx = get_frame_range_indices(*config_data['frame_trim'], nframes)
 
-<<<<<<< HEAD
-=======
     ts_idx = None
     # Get specified timestamp range
     if timestamps is not None:
@@ -281,7 +279,6 @@
         if input_file.endswith('.mkv'):
             ts_idx = ['00'+datetime.fromtimestamp(t).__str__().split(' ')[1][2:] for t in timestamps]
 
->>>>>>> 410a70f0
     scalars_attrs = scalar_attributes()
     scalars = list(scalars_attrs)
 
