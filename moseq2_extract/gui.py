from .cli import *
import ruamel.yaml as yaml
from moseq2_extract.io.video import (get_movie_info, load_movie_data,
                                     write_frames_preview, write_frames)
import urllib
import h5py
import tqdm
import os
import warnings
import shutil
import datetime
from pathlib import Path
from PIL import Image
from glob import glob
from cytoolz import keymap, partial, valmap, assoc
from moseq2_extract.io.image import write_image, read_image
from moseq2_extract.extract.extract import extract_chunk
from moseq2_extract.extract.proc import apply_roi, get_roi, get_bground_im_file
from moseq2_extract.util import (load_metadata, gen_batch_sequence, load_timestamps,
                                 select_strel, command_with_config, scalar_attributes,
                                 save_dict_contents_to_h5, click_param_annot,
                                 convert_raw_to_avi_function, recursive_find_h5s, escape_path,
                                 clean_file_str, load_textdata, time_str_for_filename, build_path,
                                 read_yaml, mouse_threshold_filter, _load_h5_to_dict, h5_to_dict, camel_to_snake,
                                 recursive_find_unextracted_dirs)
from moseq2_pca.cli import train_pca, apply_pca, compute_changepoints
from moseq2_model.cli import learn_model, count_frames
from moseq2_viz.cli import make_crowd_movies, plot_transition_graph


def generate_config_command(output_file):
    warnings.simplefilter('ignore', yaml.error.UnsafeLoaderWarning)
    objs = extract.params
    objs2, objs3, objs4, objs5 = find_roi.params, train_pca.params, apply_pca.params, compute_changepoints.params
    objsM, objsF = learn_model.params, count_frames.params
    objsV1, objsV2 = make_crowd_movies.params, plot_transition_graph.params

    objsT = objs2+objs3+objs4+objs5+objsM+objsF+objsV1+objsV2

    params = {tmp.name: tmp.default for tmp in objs if not tmp.required}
    for obj in objsT:
        if obj.name not in params.keys():
            params[obj.name] = obj.default

    params['nworkers'] = 1

    with open(output_file, 'w') as f:
        yaml.dump(params, f, Dumper=yaml.RoundTripDumper)

    return 'Configuration file has been successfully generated.'


def extract_found_sessions(input_dir, config_file, filename):
    warnings.simplefilter('ignore', yaml.error.UnsafeLoaderWarning)
    # find directories with .dat files that either have incomplete or no extractions
    partition = 'short'
    skip_checks = True
    config_file = Path(config_file)

    prefix = ''
    to_extract = recursive_find_unextracted_dirs(input_dir, filename=filename, skip_checks=skip_checks)

    if config_file is None:
        raise RuntimeError('Need a config file to continue')
    elif not os.path.exists(config_file):
        raise IOError(f'Config file {config_file} does not exist')

    with config_file.open() as f:
        params = yaml.load(f)

    cluster_type = params['cluster_type']
    # bg_roi_index = params['bg_roi_index'] ## replaced input parameter with config parameter

    if type(params['bg_roi_index']) is int:
        params['bg_roi_index'] = [params['bg_roi_index']]

    # make the temporary directory if it doesn't already exist
    temp_storage = Path('/tmp/')
    temp_storage.mkdir(parents=True, exist_ok=True)

    suffix = '_{:%Y-%m-%d_%H-%M-%S}'.format(datetime.datetime.now())
    config_store = temp_storage / f'job_config{suffix}.yaml'

    with config_store.open('w') as f:
        yaml.dump(params, f)

    commands = []

    if cluster_type == 'slurm':

        for i, ext in enumerate(to_extract):

            ext = escape_path(ext)
            base_command = 'sbatch -n {:d} --mem={} -p {} -t {} --wrap "'\
                .format(params['cores'], params['memory'], partition, params['wall_time'])
            if prefix is not None:
                base_command += f'{prefix}; '

            if len(params['bg_roi_index']) > 1:
                base_command += 'moseq2-extract find-roi --config-file {} {}; '.format(
                    config_store, ext)

            for roi in params['bg_roi_index']:
                roi_config = deepcopy(params)
                roi_config['bg_roi_index'] = roi
                roi_config_store = escape_path(os.path.join(
                    temp_storage, 'job_config{}_roi{:d}.yaml'.format(suffix, roi)))
                with open(roi_config_store, 'w') as f:
                    yaml.dump(roi_config, f)

                base_command += 'moseq2-extract extract --config-file {} --bg-roi-index {:d} {}; '\
                    .format(roi_config_store, roi, ext)
                extract_command(ext, str(to_extract[i].replace(ext, 'proc/')), roi_config_store)

            base_command += '"'

            #commands.append(base_command)

    elif cluster_type == 'local':

        for i, ext in enumerate(to_extract):

            base_command = ''

            if prefix is not None:
                base_command += '{}; '.format(prefix)

            if len(params['bg_roi_index']) > 1:
                base_command += 'moseq2-extract find-roi --config-file {} {}; '.format(
                    config_store, ext)

            for roi in params['bg_roi_index']:
                roi_config = deepcopy(params)
                roi_config['bg_roi_index'] = roi
                roi_config_store = os.path.join(
                    temp_storage, 'job_config{}_roi{:d}.yaml'.format(suffix, roi))
                with open(roi_config_store, 'w') as f:
                    yaml.dump(roi_config, f)

                base_command += 'moseq2-extract extract --config-file {} --bg-roi-index {:d} {}; '\
                    .format(roi_config_store, roi, ext)
                extract_command(ext, str(to_extract[i].replace(ext, 'proc/')), roi_config_store)

            #commands.append(base_command)

    else:
        raise NotImplementedError('Other cluster types not supported')

    print('Extractions Complete.')
    return commands


def generate_index_command(input_dir, pca_file, output_file, filter, all_uuids):
    warnings.simplefilter('ignore', yaml.error.UnsafeLoaderWarning)
    # gather than h5s and the pca scores file
    # uuids should match keys in the scores file

    h5s, dicts, yamls = recursive_find_h5s(input_dir)
    if not os.path.exists(pca_file) or all_uuids:
        warnings.warn('Will include all files')
        pca_uuids = [dct['uuid'] for dct in dicts]
    else:
        with h5py.File(pca_file, 'r') as f:
            pca_uuids = list(f['scores'].keys())


    file_with_uuids = [(os.path.relpath(h5), os.path.relpath(yml), meta) for h5, yml, meta in
                       zip(h5s, yamls, dicts) if meta['uuid'] in pca_uuids]


    if 'metadata' not in file_with_uuids[0][2]:
        raise RuntimeError('Metadata not present in yaml files, run copy-h5-metadata-to-yaml to update yaml files')

    output_dict = {
        'files': [],
        'pca_path': pca_file
    }

    index_uuids = []
    for i, file_tup in enumerate(file_with_uuids):
        if file_tup[2]['uuid'] not in index_uuids:
<<<<<<< HEAD
            try:
                output_dict['files'].append({
                    'path': (file_tup[0], file_tup[1]),
                    'uuid': file_tup[2]['uuid'],
                    'group': 'default'
                })
                index_uuids.append(file_tup[2]['uuid'])
            except:
                pass
=======
            output_dict['files'].append({
                'path': (os.path.abspath(file_tup[0]), os.path.abspath(file_tup[1])),
                'uuid': file_tup[2]['uuid'],
                'group': 'default'
            })

            index_uuids.append(file_tup[2]['uuid'])
>>>>>>> 4e380d44

            output_dict['files'][i]['metadata'] = {}

            for k, v in file_tup[2]['metadata'].items():
                for filt in filter:
                    if k == filt[0]:
                        tmp = re.match(filt[1], v)
                        if tmp is not None:
                            v = tmp[0]

                output_dict['files'][i]['metadata'][k] = v

    # write out index yaml

    with open(os.path.join(input_dir, output_file), 'w') as f:
        yaml.dump(output_dict, f, Dumper=yaml.RoundTripDumper)

    return 'Index file successfully generated.'


def aggregate_extract_results_command(input_dir, format, output_dir):
    warnings.simplefilter('ignore', yaml.error.UnsafeLoaderWarning)
    mouse_threshold = 0
    snake_case = True
    output_dir = os.path.join(input_dir, output_dir)

    if not os.path.exists(output_dir):
        os.makedirs(output_dir)

    h5s, dicts, _ = recursive_find_h5s(input_dir)

    not_in_output = lambda f: not os.path.exists(os.path.join(output_dir, os.path.basename(f)))
    complete = lambda d: d['complete'] and not d['skip']
    # only include real extracted mice with this filter func
    mtf = partial(mouse_threshold_filter, thresh=mouse_threshold)

    def filter_h5(args):
        '''remove h5's that should be skipped or extraction wasn't complete'''
        _dict, _h5 = args
        return complete(_dict) and not_in_output(_h5) and mtf(_h5)

    # load in all of the h5 files, grab the extraction metadata, reformat to make nice 'n pretty
    # then stage the copy
    to_load = list(filter(filter_h5, zip(dicts, h5s)))

    loaded = []
    for _dict, _h5f in tqdm.tqdm_notebook(to_load, desc='Scanning data'):
        try:
            # v0.1.3 introduced a change - acq. metadata now here
            tmp = h5_to_dict(_h5f, '/metadata/acquisition')
        except KeyError:
            # if it doesn't exist it's likely from an older moseq version. Try loading it here
            try:
                tmp = h5_to_dict(_h5f, '/metadata/extraction')
            except KeyError:
                # if all else fails, abandon all hope
                tmp = {}

        # note that everything going into here must be a string (no bytes!)
        tmp = {k: str(v) for k, v in tmp.items()}
        if snake_case:
            tmp = keymap(camel_to_snake, tmp)

        feedback_file = os.path.join(os.path.dirname(_h5f), '..', 'feedback_ts.txt')
        if os.path.exists(feedback_file):
            timestamps = map(int, load_timestamps(feedback_file, 0))
            feedback_status = map(int, load_timestamps(feedback_file, 1))
            _dict['feedback_timestamps'] = list(zip(timestamps, feedback_status))

        _dict['extraction_metadata'] = tmp
        loaded += [(_dict, _h5f)]

    manifest = {}
    fallback = 'session_{:03d}'
    fallback_count = 0

    # you know, bonus internal only stuff for the time being...
    additional_meta = []
    additional_meta.append({
        'filename': 'feedback_ts.txt',
        'var_name': 'realtime_feedback',
        'dtype': np.bool,
    })
    additional_meta.append({
        'filename': 'predictions.txt',
        'var_name': 'realtime_predictions',
        'dtype': np.int,
    })
    additional_meta.append({
        'filename': 'pc_scores.txt',
        'var_name': 'realtime_pc_scores',
        'dtype': np.float32,
    })

    for _dict, _h5f in loaded:
        print_format = '{}_{}'.format(
            format, os.path.splitext(os.path.basename(_h5f))[0])
        if not _dict['extraction_metadata']:
            copy_path = fallback.format(fallback_count)
            fallback_count += 1
        else:
            try:
                copy_path = build_path(_dict['extraction_metadata'], print_format, snake_case=snake_case)
            except:
                copy_path = fallback.format(fallback_count)
                fallback_count += 1
                pass
        # add a bonus dictionary here to be copied to h5 file itself
        manifest[_h5f] = {'copy_path': copy_path, 'yaml_dict': _dict, 'additional_metadata': {}}
        for meta in additional_meta:
            filename = os.path.join(os.path.dirname(_h5f), '..', meta['filename'])
            if os.path.exists(filename):
                try:
                    data, timestamps = load_textdata(filename, dtype=meta['dtype'])
                    manifest[_h5f]['additional_metadata'][meta['var_name']] = {
                        'data': data,
                        'timestamps': timestamps
                    }
                except:
                    print('Did not load timestamps')

    # now the key is the source h5 file and the value is the path to copy to
    for k, v in tqdm.tqdm_notebook(manifest.items(), desc='Copying files'):

        if os.path.exists(os.path.join(output_dir, '{}.h5'.format(v['copy_path']))):
            continue

        basename = os.path.splitext(os.path.basename(k))[0]
        dirname = os.path.dirname(k)

        h5_path = k
        mp4_path = os.path.join(dirname, '{}.mp4'.format(basename))
        # yaml_path = os.path.join(dirname, '{}.yaml'.format(basename))

        if os.path.exists(h5_path):
            new_h5_path = os.path.join(output_dir, '{}.h5'.format(v['copy_path']))
            shutil.copyfile(h5_path, new_h5_path)

        # if we have additional_meta then crack open the h5py and write to a safe place
        if len(v['additional_metadata']) > 0:
            for k2, v2 in v['additional_metadata'].items():
                new_key = '/metadata/misc/{}'.format(k2)
                with h5py.File(new_h5_path, "a") as f:
                    f.create_dataset('{}/data'.format(new_key), data=v2["data"])
                    f.create_dataset('{}/timestamps'.format(new_key), data=v2["timestamps"])

        if os.path.exists(mp4_path):
            shutil.copyfile(mp4_path, os.path.join(
                output_dir, '{}.mp4'.format(v['copy_path'])))

        v['yaml_dict'].pop('extraction_metadata', None)
        with open('{}.yaml'.format(os.path.join(output_dir, v['copy_path'])), 'w') as f:
            yaml.dump(v['yaml_dict'], f)

    print('Results successfully aggregated in', output_dir)

    generate_index_command(input_dir, '', 'moseq2-index.yaml', (), False)

def get_found_sessions():

    found_sessions = 0
    while (True):
        upath = input("Input path to directory containing all sessions to analyze. [ENTER] for default (cwd): ")
        if len(upath) == 0:
            upath = os.getcwd()
            files = glob('*/*.dat')
            print(len(files))
            found_sessions = len(files)
            break
        else:
            if os.path.isdir(upath):
                files = glob(os.path.join(upath, '*/*.dat'))
                print(len(files))
                found_sessions = len(files)
                break

        print('directory not found, try again.')
    return upath, found_sessions


def download_flip_command(output_dir, config_file):
    warnings.simplefilter('ignore', yaml.error.UnsafeLoaderWarning)
    selected_flip = 1


    flip_files = {
        'large mice with fibers':
            "https://storage.googleapis.com/flip-classifiers/flip_classifier_k2_largemicewithfiber.pkl",
        'adult male c57s':
            "https://storage.googleapis.com/flip-classifiers/flip_classifier_k2_c57_10to13weeks.pkl",
        'mice with Inscopix cables':
            "https://storage.googleapis.com/flip-classifiers/flip_classifier_k2_inscopix.pkl"
    }

    key_list = list(flip_files.keys())

    selection = None

    if selected_flip is not None:
        selection = selected_flip

    if not os.path.exists(output_dir):
        os.makedirs(output_dir)

    selection = flip_files[key_list[selection]]

    output_filename = os.path.join(output_dir, os.path.basename(selection))
    urllib.request.urlretrieve(selection, output_filename)
    print('Successfully downloaded flip file to {}'.format(output_filename))

    with open(config_file, 'r') as f:
        config_data = yaml.safe_load(f)

    config_data['flip_classifier'] = output_filename
    with open(config_file, 'w') as f:
        yaml.dump(config_data, f, Dumper=yaml.RoundTripDumper)

    return 'Successfully updated configuration file with adult c57 mouse flip classifier.'


def convert_raw_to_avi_command(input_file, output_file, chunk_size, fps, delete, threads):

    if output_file is None:
        base_filename = os.path.splitext(os.path.basename(input_file))[0]
        output_file = os.path.join(os.path.dirname(input_file),
                                   '{}.avi'.format(base_filename))

    vid_info = get_movie_info(input_file)
    frame_batches = list(gen_batch_sequence(vid_info['nframes'], chunk_size, 0))
    video_pipe = None

    for batch in tqdm.tqdm_notebook(frame_batches, desc='Encoding batches'):
        frames = load_movie_data(input_file, batch)
        video_pipe = write_frames(output_file,
                                  frames,
                                  pipe=video_pipe,
                                  close_pipe=False,
                                  threads=threads,
                                  fps=fps)

    if video_pipe:
        video_pipe.stdin.close()
        video_pipe.wait()

    for batch in tqdm.tqdm_notebook(frame_batches, desc='Checking data integrity'):
        raw_frames = load_movie_data(input_file, batch)
        encoded_frames = load_movie_data(output_file, batch)

        if not np.array_equal(raw_frames, encoded_frames):
            raise RuntimeError('Raw frames and encoded frames not equal from {} to {}'.format(batch[0], batch[-1]))

    print('Encoding successful')

    if delete:
        print('Deleting {}'.format(input_file))
        os.remove(input_file)

    return True

def copy_slice_command(input_file, output_file, copy_slice, chunk_size, fps, delete, threads):

    if output_file is None:
        base_filename = os.path.splitext(os.path.basename(input_file))[0]
        avi_encode = True
        output_file = os.path.join(os.path.dirname(input_file), '{}.avi'.format(base_filename))
    else:
        output_filename, ext = os.path.splitext(os.path.basename(output_file))
        if ext == '.avi':
            avi_encode = True
        else:
            avi_encode = False

    vid_info = get_movie_info(input_file)
    copy_slice = (copy_slice[0], np.minimum(copy_slice[1], vid_info['nframes']))
    nframes = copy_slice[1] - copy_slice[0]
    offset = copy_slice[0]

    frame_batches = list(gen_batch_sequence(nframes, chunk_size, 0, offset))
    video_pipe = None

    if os.path.exists(output_file):
        raise RuntimeError('Output file {} already exists'.format(output_file))

    for batch in tqdm.tqdm_notebook(frame_batches, desc='Encoding batches'):
        frames = load_movie_data(input_file, batch)
        if avi_encode:
            video_pipe = write_frames(output_file,
                                      frames,
                                      pipe=video_pipe,
                                      close_pipe=False,
                                      threads=threads,
                                      fps=fps)
        else:
            with open(output_file, "ab") as f:
                f.write(frames.astype('uint16').tobytes())

    if avi_encode and video_pipe:
        video_pipe.stdin.close()
        video_pipe.wait()

    for batch in tqdm.tqdm_notebook(frame_batches, desc='Checking data integrity'):
        raw_frames = load_movie_data(input_file, batch)
        encoded_frames = load_movie_data(output_file, batch)

        if not np.array_equal(raw_frames, encoded_frames):
            raise RuntimeError('Raw frames and encoded frames not equal from {} to {}'.format(batch[0], batch[-1]))

    print('Encoding successful')

    if delete:
        print('Deleting {}'.format(input_file))
        os.remove(input_file)

    return True

def find_roi_command(input_file, output_dir, config_file):
    # set up the output directory
    warnings.simplefilter('ignore', yaml.error.UnsafeLoaderWarning)
    with open(config_file, 'r') as f:
        config_data = yaml.safe_load(f)

    if type(config_data['bg_roi_index']) is int:
        bg_roi_index = [config_data['bg_roi_index']]

    if not output_dir:
        output_dir = os.path.join(os.path.dirname(input_file), 'proc')

    if not os.path.exists(output_dir):
        os.makedirs(output_dir)

    if os.path.exists(os.path.join(output_dir, 'bground.tiff')):
        print('Loading background...')
        bground_im = read_image(os.path.join(output_dir, 'bground.tiff'), scale=True)
    else:
        print('Getting background...')
        bground_im = get_bground_im_file(input_file)
        write_image(os.path.join(output_dir, 'bground.tiff'), bground_im, scale=True)

    first_frame = load_movie_data(input_file, 0)
    write_image(os.path.join(output_dir, 'first_frame.tiff'), first_frame, scale=True,
                scale_factor=config_data['bg_roi_depth_range'])

    print('Getting roi...')
    strel_dilate = select_strel((config_data['bg_roi_shape'], config_data['bg_roi_dilate']))

    rois, _, _, _, _, _ = get_roi(bground_im,
                                  strel_dilate=strel_dilate,
                                  weights=config_data['bg_roi_weights'],
                                  depth_range=config_data['bg_roi_depth_range'],
                                  gradient_filter=config_data['bg_roi_gradient_filter'],
                                  gradient_threshold=config_data['bg_roi_gradient_threshold'],
                                  gradient_kernel=config_data['bg_roi_gradient_kernel'],
                                  fill_holes=config_data['bg_roi_fill_holes'])

    if config_data['bg_sort_roi_by_position']:
        rois = rois[:config_data['bg_sort_roi_by_position_max_rois']]
        rois = [rois[i] for i in np.argsort([np.nonzero(roi)[0].mean() for roi in rois])]

    bg_roi_index = [idx for idx in bg_roi_index if idx in range(len(rois))]
    for idx in bg_roi_index:
        roi_filename = 'roi_{:02d}.tiff'.format(idx)
        write_image(os.path.join(output_dir, roi_filename),
                    rois[idx], scale=True, dtype='uint8')

    for infile in os.listdir(output_dir):
        if infile[-4:] == "tiff":
            # print "is tif or bmp"
            outfile = infile[:-4] + "png"
            im = Image.open(os.path.join(output_dir, infile))
            im.save(os.path.join(output_dir, outfile), "PNG", quality=100)

    return 'ROIs were successfully computed.'


def sample_extract_command(input_file, output_dir, config_file, nframes):
    warnings.simplefilter('ignore', yaml.error.UnsafeLoaderWarning)
    with open(config_file, 'r') as f:
        config_data = yaml.safe_load(f)


    print('Processing: {}'.format(input_file))
    # get the basic metadata

    status_dict = {
        'parameters': deepcopy(config_data),
        'complete': False,
        'skip': False,
        'uuid': str(uuid.uuid4()),
        'metadata': ''
    }

    # np.seterr(invalid='raise')

    # handle tarball stuff
    dirname = os.path.dirname(input_file)

    if input_file.endswith('.tar.gz') or input_file.endswith('.tgz'):
        print('Scanning tarball {} (this will take a minute)'.format(input_file))
        #compute NEW psuedo-dirname now, `input_file` gets overwritten below with test_vid.dat tarinfo...
        dirname = os.path.join(dirname, os.path.basename(input_file).replace('.tar.gz', '').replace('.tgz', ''))

        tar = tarfile.open(input_file, 'r:gz')
        tar_members = tar.getmembers()
        tar_names = [_.name for _ in tar_members]
        input_file = tar_members[tar_names.index('test_vid.dat')]
    else:
        tar = None
        tar_members = None

    video_metadata = get_movie_info(input_file)

    if config_data['frame_trim'][0] > 0 and config_data['frame_trim'][0] < nframes:
        first_frame_idx = config_data['frame_trim'][0]
    else:
        first_frame_idx = 0

    if nframes - config_data['frame_trim'][1] > first_frame_idx:
        last_frame_idx = nframes - config_data['frame_trim'][1]
    else:
        last_frame_idx = nframes

    nframes = last_frame_idx - first_frame_idx
    alternate_correct = False

    if tar is not None:
        metadata_path = tar.extractfile(tar_members[tar_names.index('metadata.json')])
        if "depth_ts.txt" in tar_names:
            timestamp_path = tar.extractfile(tar_members[tar_names.index('depth_ts.txt')])
        elif "timestamps.csv" in tar_names:
            timestamp_path = tar.extractfile(tar_members[tar_names.index('timestamps.csv')])
            alternate_correct = True
    else:
        metadata_path = os.path.join(dirname, 'metadata.json')
        timestamp_path = os.path.join(dirname, 'depth_ts.txt')
        alternate_timestamp_path = os.path.join(dirname, 'timestamps.csv')
        if not os.path.exists(timestamp_path) and os.path.exists(alternate_timestamp_path):
            timestamp_path = alternate_timestamp_path
            alternate_correct = True

    acquisition_metadata = load_metadata(metadata_path)
    status_dict['metadata'] = acquisition_metadata
    timestamps = load_timestamps(timestamp_path, col=0)

    if timestamps is not None:
        timestamps = timestamps[first_frame_idx:last_frame_idx]

    if alternate_correct:
        timestamps *= 1000.0

    scalars_attrs = scalar_attributes()
    scalars = list(scalars_attrs.keys())

    frame_batches = list(gen_batch_sequence(nframes, config_data['chunk_size'], config_data['chunk_overlap']))

    # set up the output directory

    if output_dir is None:
        output_dir = os.path.join(dirname, 'proc')
    else:
        output_dir = os.path.join(dirname, output_dir)

    if not os.path.exists(output_dir):
        os.makedirs(output_dir)

    output_filename = 'results_{:02d}'.format(config_data['bg_roi_index'])
    status_filename = os.path.join(output_dir, '{}.testyaml'.format(output_filename))

    if os.path.exists(status_filename):
        overwrite = input('Press ENTER to overwrite your previous extraction, else to end the process.')
        if overwrite != '':
            raise RuntimeError("Already found a status file in {}, delete and try again".format(status_filename))

    with open(status_filename, 'w') as f:
        yaml.dump(status_dict, f, Dumper=yaml.RoundTripDumper)

    # get the background and roi, which will be used across all batches

    if os.path.exists(os.path.join(output_dir, 'bground.tiff')):
        print('Loading background...')
        bground_im = read_image(os.path.join(output_dir, 'bground.tiff'), scale=True)
    else:
        print('Getting background...')
        bground_im = get_bground_im_file(input_file, tar_object=tar)
        if not config_data['use_plane_bground']:
            write_image(os.path.join(output_dir, 'bground.tiff'), bground_im, scale=True)

    first_frame = load_movie_data(input_file, 0, tar_object=tar)
    write_image(os.path.join(output_dir, 'first_frame.tiff'), first_frame, scale=True,
                scale_factor=config_data['bg_roi_depth_range'])

    roi_filename = 'roi_{:02d}.tiff'.format(config_data['bg_roi_index'])

    strel_dilate = select_strel((config_data['bg_roi_shape'], config_data['bg_roi_dilate']))
    strel_tail = select_strel((config_data['tail_filter_shape'], config_data['tail_filter_size']))
    strel_min = select_strel((config_data['cable_filter_shape'], config_data['cable_filter_size']))

    if os.path.exists(os.path.join(output_dir, roi_filename)):
        print('Loading ROI...')
        roi = read_image(os.path.join(output_dir, roi_filename), scale=True) > 0
    else:
        print('Getting roi...')
        rois, plane, _, _, _, _ = get_roi(bground_im,
                                          strel_dilate=strel_dilate,
                                          weights=config_data['bg_roi_weights'],
                                          depth_range=config_data['bg_roi_depth_range'],
                                          gradient_filter=config_data['bg_roi_gradient_filter'],
                                          gradient_threshold=config_data['bg_roi_gradient_threshold'],
                                          gradient_kernel=config_data['bg_roi_gradient_kernel'],
                                          fill_holes=config_data['bg_roi_fill_holes'],
                                          gui=True)

        if config_data['use_plane_bground']:
            print('Using plane fit for background...')
            xx, yy = np.meshgrid(np.arange(bground_im.shape[1]), np.arange(bground_im.shape[0]))
            coords = np.vstack((xx.ravel(), yy.ravel()))
            plane_im = (np.dot(coords.T, plane[:2]) + plane[3]) / -plane[2]
            plane_im = plane_im.reshape(bground_im.shape)
            write_image(os.path.join(output_dir, 'bground.tiff'), plane_im, scale=True)
            bground_im = plane_im

        roi = rois[config_data['bg_roi_index']]
        write_image(os.path.join(output_dir, roi_filename),
                    roi, scale=True, dtype='uint8')

    # convert tiffs to pngs
    for infile in os.listdir(output_dir):
        if infile[-4:] == "tiff":
            # print "is tif or bmp"
            outfile = infile[:-4] + "png"
            im = Image.open(os.path.join(output_dir, infile))
            im.save(os.path.join(output_dir, outfile), "PNG", quality=100)

    true_depth = np.median(bground_im[roi > 0])
    print('Detected true depth: {}'.format(true_depth))

    # farm out the batches and write to an hdf5 file

    with h5py.File(os.path.join(output_dir, '{}.testh5'.format(output_filename)), 'w') as f:
        f.create_dataset('metadata/uuid', data=status_dict['uuid'])
        for scalar in scalars:
            f.create_dataset('scalars/{}'.format(scalar), (nframes,), 'float32', compression='gzip')
            f['scalars/{}'.format(scalar)].attrs['description'] = scalars_attrs[scalar]

        if timestamps is not None:
            f.create_dataset('timestamps', compression='gzip', data=timestamps)
            f['timestamps'].attrs['description'] = "Depth video timestamps"

        f.create_dataset('frames', (nframes, config_data['crop_size'][0], config_data['crop_size'][1]), config_data['frame_dtype'], compression='gzip')
        f['frames'].attrs['description'] = '3D Numpy array of depth frames (nframes x w x h, in mm)'

        if config_data['use_tracking_model']:
            f.create_dataset('frames_mask', (nframes, config_data['crop_size'][0], config_data['crop_size'][1]), 'float32', compression='gzip')
            f['frames_mask'].attrs['description'] = 'Log-likelihood values from the tracking model (nframes x w x h)'
        else:
            f.create_dataset('frames_mask', (nframes, config_data['crop_size'][0], config_data['crop_size'][1]), 'bool', compression='gzip')
            f['frames_mask'].attrs['description'] = 'Boolean mask, false=not mouse, true=mouse'

        if config_data['flip_classifier'] is not None:
            f.create_dataset('metadata/extraction/flips', (nframes, ), 'bool', compression='gzip')
            f['metadata/extraction/flips'].attrs['description'] = 'Output from flip classifier, false=no flip, true=flip'

        f.create_dataset('metadata/extraction/true_depth', data=true_depth)
        f['metadata/extraction/true_depth'].attrs['description'] = 'Detected true depth of arena floor in mm'

        f.create_dataset('metadata/extraction/roi', data=roi, compression='gzip')
        f['metadata/extraction/roi'].attrs['description'] = 'ROI mask'

        f.create_dataset('metadata/extraction/first_frame', data=first_frame[0], compression='gzip')
        f['metadata/extraction/first_frame'].attrs['description'] = 'First frame of depth dataset'

        f.create_dataset('metadata/extraction/background', data=bground_im, compression='gzip')
        f['metadata/extraction/background'].attrs['description'] = 'Computed background image'

        extract_version = np.string_(get_distribution('moseq2-extract').version)
        f.create_dataset('metadata/extraction/extract_version', data=extract_version)
        f['metadata/extraction/extract_version'].attrs['description'] = 'Version of moseq2-extract'

        #save_dict_contents_to_h5(f, status_dict['parameters'], 'metadata/extraction/parameters', click_param_annot(extract))

        for key, value in acquisition_metadata.items():
            if type(value) is list and len(value) > 0 and type(value[0]) is str:
                value = [n.encode('utf8') for n in value]

            if value is not None:
                f.create_dataset('metadata/acquisition/{}'.format(key), data=value)
            else:
                f.create_dataset('metadata/acquisition/{}'.format(key), dtype="f")

        video_pipe = None
        tracking_init_mean = None
        tracking_init_cov = None

        for i, frame_range in enumerate(tqdm.tqdm_notebook(frame_batches, desc='Processing batches')):
            raw_frames = load_movie_data(input_file, [f + first_frame_idx for f in frame_range], tar_object=tar)
            raw_frames = bground_im-raw_frames
            # raw_frames[np.logical_or(raw_frames < min_height, raw_frames > max_height)] = 0
            raw_frames[raw_frames < config_data['min_height']] = 0
            raw_frames[raw_frames > config_data['max_height']] = config_data['max_height']
            raw_frames = raw_frames.astype(config_data['frame_dtype'])
            raw_frames = apply_roi(raw_frames, roi)

            results = extract_chunk(raw_frames,
                                    use_em_tracker=config_data['use_tracking_model'],
                                    strel_tail=strel_tail,
                                    strel_min=strel_min,
                                    iters_tail=config_data['tail_filter_iters'],
                                    iters_min=config_data['cable_filter_iters'],
                                    prefilter_space=config_data['spatial_filter_size'],
                                    prefilter_time=config_data['temporal_filter_size'],
                                    min_height=config_data['min_height'],
                                    max_height=config_data['max_height'],
                                    flip_classifier=config_data['flip_classifier'],
                                    flip_smoothing=config_data['flip_classifier_smoothing'],
                                    crop_size=config_data['crop_size'],
                                    frame_dtype=config_data['frame_dtype'],
                                    mask_threshold=config_data['tracking_model_mask_threshold'],
                                    tracking_ll_threshold=config_data['tracking_model_ll_threshold'],
                                    tracking_segment=config_data['tracking_model_segment'],
                                    tracking_init_mean=tracking_init_mean,
                                    tracking_init_cov=tracking_init_cov,
                                    true_depth=true_depth,
                                    centroid_hampel_span=config_data['centroid_hampel_span'],
                                    centroid_hampel_sig=config_data['centroid_hampel_sig'],
                                    angle_hampel_span=config_data['angle_hampel_span'],
                                    angle_hampel_sig=config_data['angle_hampel_sig'],
                                    model_smoothing_clips=config_data['model_smoothing_clips'],
                                    tracking_model_init=config_data['tracking_model_init'])

            # if desired, write out a movie

            if i > 0:
                offset = config_data['chunk_overlap']
            else:
                offset = 0

            if config_data['use_tracking_model']:
                results['mask_frames'][results['depth_frames'] < config_data['min_height']] = config_data['tracking_model_ll_clip']
                results['mask_frames'][results['mask_frames'] < config_data['tracking_model_ll_clip']] = config_data['tracking_model_ll_clip']
                tracking_init_mean = results['parameters']['mean'][-(config_data['chunk_overlap']+1)]
                tracking_init_cov = results['parameters']['cov'][-(config_data['chunk_overlap']+1)]

            frame_range = frame_range[offset:]

            for scalar in scalars:
                f['scalars/{}'.format(scalar)][frame_range] = results['scalars'][scalar][offset:, ...]

            f['frames'][frame_range] = results['depth_frames'][offset:, ...]
            f['frames_mask'][frame_range] = results['mask_frames'][offset:, ...]

            if config_data['flip_classifier']:
                f['metadata/extraction/flips'][frame_range] = results['flips'][offset:]

            nframes, rows, cols = raw_frames[offset:, ...].shape
            output_movie = np.zeros((nframes, rows+config_data['crop_size'][0], cols+config_data['crop_size'][1]), 'uint16')
            output_movie[:, :config_data['crop_size'][0], :config_data['crop_size'][1]] = results['depth_frames'][offset:, ...]
            output_movie[:, config_data['crop_size'][0]:, config_data['crop_size'][1]:] = raw_frames[offset:, ...]

            video_pipe = write_frames_preview(
                os.path.join(output_dir, '{}.mp4'.format(output_filename)), output_movie,
                pipe=video_pipe, close_pipe=False, fps=config_data['fps'],
                frame_range=[f + first_frame_idx for f in frame_range],
                depth_max=config_data['max_height'], depth_min=config_data['min_height'])

        if video_pipe:
            video_pipe.stdin.close()
            video_pipe.wait()

    print('\n')

    try:
        if input_file.endswith('dat') and config_data['compress']:
            convert_raw_to_avi_function(input_file,
                                        chunk_size=config_data['compress_chunk_size'],
                                        fps=config_data['fps'],
                                        delete=False, # to be changed when we're ready!
                                        threads=config_data['compress_threads'])
    except AttributeError as e:
        pass

    status_dict['complete'] = True

    with open(status_filename, 'w') as f:
        yaml.dump(status_dict, f, Dumper=yaml.RoundTripDumper)

    return 'Sample extraction of '+str(nframes)+' frames completed successfully.'

def extract_command(input_file, output_dir, config_file):
    warnings.simplefilter('ignore', yaml.error.UnsafeLoaderWarning)
    with open(config_file, 'r') as f:
        config_data = yaml.safe_load(f)


    print('Processing: {}'.format(input_file))
    # get the basic metadata

    status_dict = {
        'parameters': deepcopy(config_data),
        'complete': False,
        'skip': False,
        'uuid': str(uuid.uuid4()),
        'metadata': ''
    }

    # np.seterr(invalid='raise')

    # handle tarball stuff
    dirname = os.path.dirname(input_file)

    if input_file.endswith('.tar.gz') or input_file.endswith('.tgz'):
        print('Scanning tarball {} (this will take a minute)'.format(input_file))
        #compute NEW psuedo-dirname now, `input_file` gets overwritten below with test_vid.dat tarinfo...
        dirname = os.path.join(dirname, os.path.basename(input_file).replace('.tar.gz', '').replace('.tgz', ''))

        tar = tarfile.open(input_file, 'r:gz')
        tar_members = tar.getmembers()
        tar_names = [_.name for _ in tar_members]
        input_file = tar_members[tar_names.index('test_vid.dat')]
    else:
        tar = None
        tar_members = None

    video_metadata = get_movie_info(input_file)
    nframes = video_metadata['nframes']

    if config_data['frame_trim'][0] > 0 and config_data['frame_trim'][0] < nframes:
        first_frame_idx = config_data['frame_trim'][0]
    else:
        first_frame_idx = 0

    if nframes - config_data['frame_trim'][1] > first_frame_idx:
        last_frame_idx = nframes - config_data['frame_trim'][1]
    else:
        last_frame_idx = nframes

    nframes = last_frame_idx - first_frame_idx
    alternate_correct = False

    if tar is not None:
        metadata_path = tar.extractfile(tar_members[tar_names.index('metadata.json')])
        if "depth_ts.txt" in tar_names:
            timestamp_path = tar.extractfile(tar_members[tar_names.index('depth_ts.txt')])
        elif "timestamps.csv" in tar_names:
            timestamp_path = tar.extractfile(tar_members[tar_names.index('timestamps.csv')])
            alternate_correct = True
    else:
        metadata_path = os.path.join(dirname, 'metadata.json')
        timestamp_path = os.path.join(dirname, 'depth_ts.txt')
        alternate_timestamp_path = os.path.join(dirname, 'timestamps.csv')
        if not os.path.exists(timestamp_path) and os.path.exists(alternate_timestamp_path):
            timestamp_path = alternate_timestamp_path
            alternate_correct = True

    acquisition_metadata = load_metadata(metadata_path)
    status_dict['metadata'] = acquisition_metadata
    timestamps = load_timestamps(timestamp_path, col=0)

    if timestamps is not None:
        timestamps = timestamps[first_frame_idx:last_frame_idx]

    if alternate_correct:
        timestamps *= 1000.0

    scalars_attrs = scalar_attributes()
    scalars = list(scalars_attrs.keys())

    frame_batches = list(gen_batch_sequence(nframes, config_data['chunk_size'], config_data['chunk_overlap']))

    # set up the output directory

    if output_dir is None:
        output_dir = os.path.join(dirname, 'proc')
    else:
        output_dir = os.path.join(dirname, output_dir)

    if not os.path.exists(output_dir):
        os.makedirs(output_dir)

    output_filename = 'results_{:02d}'.format(config_data['bg_roi_index'])
    status_filename = os.path.join(output_dir, '{}.yaml'.format(output_filename))

    if os.path.exists(status_filename):
        overwrite = input('Press ENTER to overwrite your previous extraction, else to end the process.')
        if overwrite != '':
            raise RuntimeError("Already found a status file in {}, delete and try again".format(status_filename))

    with open(status_filename, 'w') as f:
        yaml.dump(status_dict, f, Dumper=yaml.RoundTripDumper)

    # get the background and roi, which will be used across all batches

    if os.path.exists(os.path.join(output_dir, 'bground.tiff')):
        print('Loading background...')
        bground_im = read_image(os.path.join(output_dir, 'bground.tiff'), scale=True)
    else:
        print('Getting background...')
        bground_im = get_bground_im_file(input_file, tar_object=tar)
        if not config_data['use_plane_bground']:
            write_image(os.path.join(output_dir, 'bground.tiff'), bground_im, scale=True)

    first_frame = load_movie_data(input_file, 0, tar_object=tar)
    write_image(os.path.join(output_dir, 'first_frame.tiff'), first_frame, scale=True,
                scale_factor=config_data['bg_roi_depth_range'])

    roi_filename = 'roi_{:02d}.tiff'.format(config_data['bg_roi_index'])

    strel_dilate = select_strel((config_data['bg_roi_shape'], config_data['bg_roi_dilate']))
    strel_tail = select_strel((config_data['tail_filter_shape'], config_data['tail_filter_size']))
    strel_min = select_strel((config_data['cable_filter_shape'], config_data['cable_filter_size']))

    if os.path.exists(os.path.join(output_dir, roi_filename)):
        print('Loading ROI...')
        roi = read_image(os.path.join(output_dir, roi_filename), scale=True) > 0
    else:
        print('Getting roi...')
        rois, plane, _, _, _, _ = get_roi(bground_im,
                                          strel_dilate=strel_dilate,
                                          weights=config_data['bg_roi_weights'],
                                          depth_range=config_data['bg_roi_depth_range'],
                                          gradient_filter=config_data['bg_roi_gradient_filter'],
                                          gradient_threshold=config_data['bg_roi_gradient_threshold'],
                                          gradient_kernel=config_data['bg_roi_gradient_kernel'],
                                          fill_holes=config_data['bg_roi_fill_holes'])

        if config_data['use_plane_bground']:
            print('Using plane fit for background...')
            xx, yy = np.meshgrid(np.arange(bground_im.shape[1]), np.arange(bground_im.shape[0]))
            coords = np.vstack((xx.ravel(), yy.ravel()))
            plane_im = (np.dot(coords.T, plane[:2]) + plane[3]) / -plane[2]
            plane_im = plane_im.reshape(bground_im.shape)
            write_image(os.path.join(output_dir, 'bground.tiff'), plane_im, scale=True)
            bground_im = plane_im

        roi = rois[config_data['bg_roi_index']]
        write_image(os.path.join(output_dir, roi_filename),
                    roi, scale=True, dtype='uint8')

    true_depth = np.median(bground_im[roi > 0])
    print('Detected true depth: {}'.format(true_depth))

    # farm out the batches and write to an hdf5 file

    with h5py.File(os.path.join(output_dir, '{}.h5'.format(output_filename)), 'w') as f:
        f.create_dataset('metadata/uuid', data=status_dict['uuid'])
        for scalar in scalars:
            f.create_dataset('scalars/{}'.format(scalar), (nframes,), 'float32', compression='gzip')
            f['scalars/{}'.format(scalar)].attrs['description'] = scalars_attrs[scalar]

        if timestamps is not None:
            f.create_dataset('timestamps', compression='gzip', data=timestamps)
            f['timestamps'].attrs['description'] = "Depth video timestamps"

        f.create_dataset('frames', (nframes, config_data['crop_size'][0], config_data['crop_size'][1]), config_data['frame_dtype'], compression='gzip')
        f['frames'].attrs['description'] = '3D Numpy array of depth frames (nframes x w x h, in mm)'

        if config_data['use_tracking_model']:
            f.create_dataset('frames_mask', (nframes, config_data['crop_size'][0], config_data['crop_size'][1]), 'float32', compression='gzip')
            f['frames_mask'].attrs['description'] = 'Log-likelihood values from the tracking model (nframes x w x h)'
        else:
            f.create_dataset('frames_mask', (nframes, config_data['crop_size'][0], config_data['crop_size'][1]), 'bool', compression='gzip')
            f['frames_mask'].attrs['description'] = 'Boolean mask, false=not mouse, true=mouse'

        if config_data['flip_classifier'] is not None:
            f.create_dataset('metadata/extraction/flips', (nframes, ), 'bool', compression='gzip')
            f['metadata/extraction/flips'].attrs['description'] = 'Output from flip classifier, false=no flip, true=flip'

        f.create_dataset('metadata/extraction/true_depth', data=true_depth)
        f['metadata/extraction/true_depth'].attrs['description'] = 'Detected true depth of arena floor in mm'

        f.create_dataset('metadata/extraction/roi', data=roi, compression='gzip')
        f['metadata/extraction/roi'].attrs['description'] = 'ROI mask'

        f.create_dataset('metadata/extraction/first_frame', data=first_frame[0], compression='gzip')
        f['metadata/extraction/first_frame'].attrs['description'] = 'First frame of depth dataset'

        f.create_dataset('metadata/extraction/background', data=bground_im, compression='gzip')
        f['metadata/extraction/background'].attrs['description'] = 'Computed background image'

        extract_version = np.string_(get_distribution('moseq2-extract').version)
        f.create_dataset('metadata/extraction/extract_version', data=extract_version)
        f['metadata/extraction/extract_version'].attrs['description'] = 'Version of moseq2-extract'

        save_dict_contents_to_h5(f, status_dict['parameters'], 'metadata/extraction/parameters', click_param_annot(extract))

        for key, value in acquisition_metadata.items():
            if type(value) is list and len(value) > 0 and type(value[0]) is str:
                value = [n.encode('utf8') for n in value]

            if value is not None:
                f.create_dataset('metadata/acquisition/{}'.format(key), data=value)
            else:
                f.create_dataset('metadata/acquisition/{}'.format(key), dtype="f")

        video_pipe = None
        tracking_init_mean = None
        tracking_init_cov = None

        for i, frame_range in enumerate(tqdm.tqdm_notebook(frame_batches, desc='Processing batches')):
            raw_frames = load_movie_data(input_file, [f + first_frame_idx for f in frame_range], tar_object=tar)
            raw_frames = bground_im-raw_frames
            # raw_frames[np.logical_or(raw_frames < min_height, raw_frames > max_height)] = 0
            raw_frames[raw_frames < config_data['min_height']] = 0
            raw_frames[raw_frames > config_data['max_height']] = config_data['max_height']
            raw_frames = raw_frames.astype(config_data['frame_dtype'])
            raw_frames = apply_roi(raw_frames, roi)

            results = extract_chunk(raw_frames,
                                    use_em_tracker=config_data['use_tracking_model'],
                                    strel_tail=strel_tail,
                                    strel_min=strel_min,
                                    iters_tail=config_data['tail_filter_iters'],
                                    iters_min=config_data['cable_filter_iters'],
                                    prefilter_space=config_data['spatial_filter_size'],
                                    prefilter_time=config_data['temporal_filter_size'],
                                    min_height=config_data['min_height'],
                                    max_height=config_data['max_height'],
                                    flip_classifier=config_data['flip_classifier'],
                                    flip_smoothing=config_data['flip_classifier_smoothing'],
                                    crop_size=config_data['crop_size'],
                                    frame_dtype=config_data['frame_dtype'],
                                    mask_threshold=config_data['tracking_model_mask_threshold'],
                                    tracking_ll_threshold=config_data['tracking_model_ll_threshold'],
                                    tracking_segment=config_data['tracking_model_segment'],
                                    tracking_init_mean=tracking_init_mean,
                                    tracking_init_cov=tracking_init_cov,
                                    true_depth=true_depth,
                                    progress_bar=False,
                                    centroid_hampel_span=config_data['centroid_hampel_span'],
                                    centroid_hampel_sig=config_data['centroid_hampel_sig'],
                                    angle_hampel_span=config_data['angle_hampel_span'],
                                    angle_hampel_sig=config_data['angle_hampel_sig'],
                                    model_smoothing_clips=config_data['model_smoothing_clips'],
                                    tracking_model_init=config_data['tracking_model_init'])

            # if desired, write out a movie

            if i > 0:
                offset = config_data['chunk_overlap']
            else:
                offset = 0

            if config_data['use_tracking_model']:
                results['mask_frames'][results['depth_frames'] < config_data['min_height']] = config_data['tracking_model_ll_clip']
                results['mask_frames'][results['mask_frames'] < config_data['tracking_model_ll_clip']] = config_data['tracking_model_ll_clip']
                tracking_init_mean = results['parameters']['mean'][-(config_data['chunk_overlap']+1)]
                tracking_init_cov = results['parameters']['cov'][-(config_data['chunk_overlap']+1)]

            frame_range = frame_range[offset:]

            for scalar in scalars:
                f['scalars/{}'.format(scalar)][frame_range] = results['scalars'][scalar][offset:, ...]

            f['frames'][frame_range] = results['depth_frames'][offset:, ...]
            f['frames_mask'][frame_range] = results['mask_frames'][offset:, ...]

            if config_data['flip_classifier']:
                f['metadata/extraction/flips'][frame_range] = results['flips'][offset:]

            nframes, rows, cols = raw_frames[offset:, ...].shape
            output_movie = np.zeros((nframes, rows+config_data['crop_size'][0], cols+config_data['crop_size'][1]), 'uint16')
            output_movie[:, :config_data['crop_size'][0], :config_data['crop_size'][1]] = results['depth_frames'][offset:, ...]
            output_movie[:, config_data['crop_size'][0]:, config_data['crop_size'][1]:] = raw_frames[offset:, ...]

            video_pipe = write_frames_preview(
                os.path.join(output_dir, '{}.mp4'.format(output_filename)), output_movie,
                pipe=video_pipe, close_pipe=False, fps=config_data['fps'],
                frame_range=[f + first_frame_idx for f in frame_range],
                depth_max=config_data['max_height'], depth_min=config_data['min_height'])

        if video_pipe:
            video_pipe.stdin.close()
            video_pipe.wait()

    print('\n')

    try:
        if input_file.endswith('dat') and config_data['compress']:
            convert_raw_to_avi_function(input_file,
                                        chunk_size=config_data['compress_chunk_size'],
                                        fps=config_data['fps'],
                                        delete=False, # to be changed when we're ready!
                                        threads=config_data['compress_threads'])
    except AttributeError as e:
        pass

    status_dict['complete'] = True

    with open(status_filename, 'w') as f:
        yaml.dump(status_dict, f, Dumper=yaml.RoundTripDumper)

    return 'Extraction completed.'<|MERGE_RESOLUTION|>--- conflicted
+++ resolved
@@ -179,7 +179,6 @@
     index_uuids = []
     for i, file_tup in enumerate(file_with_uuids):
         if file_tup[2]['uuid'] not in index_uuids:
-<<<<<<< HEAD
             try:
                 output_dict['files'].append({
                     'path': (file_tup[0], file_tup[1]),
@@ -189,15 +188,6 @@
                 index_uuids.append(file_tup[2]['uuid'])
             except:
                 pass
-=======
-            output_dict['files'].append({
-                'path': (os.path.abspath(file_tup[0]), os.path.abspath(file_tup[1])),
-                'uuid': file_tup[2]['uuid'],
-                'group': 'default'
-            })
-
-            index_uuids.append(file_tup[2]['uuid'])
->>>>>>> 4e380d44
 
             output_dict['files'][i]['metadata'] = {}
 
